--- conflicted
+++ resolved
@@ -81,11 +81,7 @@
           path: bin
 
       - name: Install XHarness
-<<<<<<< HEAD
-        run: dotnet tool install Microsoft.DotNet.XHarness.CLI --global --version "1.*-*"
-=======
         run: dotnet tool install Microsoft.DotNet.XHarness.CLI --global --version "1.*-*" --add-source https://pkgs.dev.azure.com/dnceng/public/_packaging/dotnet-eng/nuget/v3/index.json
->>>>>>> 0873db3c
         working-directory: ${{ runner.temp }} # Run outside of the project dir so global.json doesn't have an effect.
 
       - name: Setup Gradle
