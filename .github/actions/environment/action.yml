name: Setup Environment
description: Sets env vars and installs dependencies
runs:
  using: composite

  steps:

    - name: Set Global Environment Variables
      shell: bash
      run: |
        echo "DOTNET_CLI_TELEMETRY_OPTOUT=1" >> $GITHUB_ENV
        echo "DOTNET_NOLOGO=1" >> $GITHUB_ENV

    - name: Set Java Version
      uses: actions/setup-java@v3
      with:
        distribution: 'temurin'
        java-version: '11'

    # .NET 6 and .NET 8 are not built-in with macos-13
    - name: Install .NET SDK
      uses: actions/setup-dotnet@v3
      with:
        dotnet-version: |
          6.0.x
          7.0.x
          8.0.x

    - name: Install .NET Workloads
      shell: bash
      run: >
        dotnet workload install \
          maui-android \
          ${{ runner.os == 'macOS' && 'maui-ios maui-maccatalyst maui-windows' || '' }} \
          ${{ runner.os == 'Windows' && 'maui-windows' || '' }} \
<<<<<<< HEAD
          --temp-dir "${{ runner.temp }}"
=======
          --temp-dir "${{ runner.temp }}" --from-rollback-file rollback.json \
          --skip-sign-check

    # We build Sentry.Maui for every supported MAUI target so we can access platform-specific features.
    # That includes Tizen. We don't need the entire Tizen SDK, but we do need the base Tizen workload.
    # Though we could install it on all runners, we really only need it when building and packing for NuGet, which we do on macOS only.
    - name: Install Tizen Workload
      if: runner.os == 'macOS'
      shell: bash
      run: "curl -sSL https://raw.githubusercontent.com/Samsung/Tizen.NET/main/workload/scripts/workload-install.sh | sudo bash"
>>>>>>> 65a7bba0
<|MERGE_RESOLUTION|>--- conflicted
+++ resolved
@@ -33,17 +33,5 @@
           maui-android \
           ${{ runner.os == 'macOS' && 'maui-ios maui-maccatalyst maui-windows' || '' }} \
           ${{ runner.os == 'Windows' && 'maui-windows' || '' }} \
-<<<<<<< HEAD
-          --temp-dir "${{ runner.temp }}"
-=======
-          --temp-dir "${{ runner.temp }}" --from-rollback-file rollback.json \
-          --skip-sign-check
-
-    # We build Sentry.Maui for every supported MAUI target so we can access platform-specific features.
-    # That includes Tizen. We don't need the entire Tizen SDK, but we do need the base Tizen workload.
-    # Though we could install it on all runners, we really only need it when building and packing for NuGet, which we do on macOS only.
-    - name: Install Tizen Workload
-      if: runner.os == 'macOS'
-      shell: bash
-      run: "curl -sSL https://raw.githubusercontent.com/Samsung/Tizen.NET/main/workload/scripts/workload-install.sh | sudo bash"
->>>>>>> 65a7bba0
+          --temp-dir "${{ runner.temp }}" \
+          --skip-sign-check