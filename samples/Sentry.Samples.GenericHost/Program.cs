using Microsoft.Extensions.Configuration;
using Microsoft.Extensions.DependencyInjection;
using Microsoft.Extensions.Hosting;
using Microsoft.Extensions.Logging;

<<<<<<< HEAD
internal static class Program
{
    public static Task Main()
        => new HostBuilder()
            .ConfigureHostConfiguration(c =>
            {
                c.SetBasePath(Directory.GetCurrentDirectory());
                c.AddJsonFile("appsettings.json", optional: false);
            })
            .ConfigureServices((c, s) => { s.AddHostedService<SampleHostedService>(); })
            .ConfigureLogging(b => b.AddConsole())
            .UseSentry()
            .UseConsoleLifetime()
            .Build()
            .RunAsync();

    internal class SampleHostedService : IHostedService
=======
await Host.CreateDefaultBuilder()
    .ConfigureHostConfiguration(c =>
>>>>>>> c6a660b1
    {
        c.SetBasePath(Directory.GetCurrentDirectory());
        c.AddJsonFile("appsettings.json", optional: false);
    })
    .ConfigureServices((_, s) => s.AddHostedService<SampleHostedService>())
    .ConfigureLogging((c, l) =>
    {
        l.AddConfiguration(c.Configuration);
        l.AddConsole();
        l.AddSentry();
    })
    .UseConsoleLifetime()
    .Build()
    .RunAsync();<|MERGE_RESOLUTION|>--- conflicted
+++ resolved
@@ -3,39 +3,15 @@
 using Microsoft.Extensions.Hosting;
 using Microsoft.Extensions.Logging;
 
-<<<<<<< HEAD
-internal static class Program
-{
-    public static Task Main()
-        => new HostBuilder()
-            .ConfigureHostConfiguration(c =>
-            {
-                c.SetBasePath(Directory.GetCurrentDirectory());
-                c.AddJsonFile("appsettings.json", optional: false);
-            })
-            .ConfigureServices((c, s) => { s.AddHostedService<SampleHostedService>(); })
-            .ConfigureLogging(b => b.AddConsole())
-            .UseSentry()
-            .UseConsoleLifetime()
-            .Build()
-            .RunAsync();
-
-    internal class SampleHostedService : IHostedService
-=======
 await Host.CreateDefaultBuilder()
     .ConfigureHostConfiguration(c =>
->>>>>>> c6a660b1
     {
         c.SetBasePath(Directory.GetCurrentDirectory());
         c.AddJsonFile("appsettings.json", optional: false);
     })
     .ConfigureServices((_, s) => s.AddHostedService<SampleHostedService>())
-    .ConfigureLogging((c, l) =>
-    {
-        l.AddConfiguration(c.Configuration);
-        l.AddConsole();
-        l.AddSentry();
-    })
+    .ConfigureLogging(b => b.AddConsole())
+    .UseSentry()
     .UseConsoleLifetime()
     .Build()
     .RunAsync();