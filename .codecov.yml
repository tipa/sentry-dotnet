coverage:
  status:
<<<<<<< HEAD
    patch:
      default:
        threshold: 0.5%
    project:
      default:
        threshold: 0.5%
=======
    patch: false
    changes: false
>>>>>>> afd65b92ed7122a628dc3631711b407f56e9a8a8<|MERGE_RESOLUTION|>--- conflicted
+++ resolved
@@ -1,13 +1,4 @@
 coverage:
   status:
-<<<<<<< HEAD
-    patch:
-      default:
-        threshold: 0.5%
-    project:
-      default:
-        threshold: 0.5%
-=======
     patch: false
-    changes: false
->>>>>>> afd65b92ed7122a628dc3631711b407f56e9a8a8+    changes: false