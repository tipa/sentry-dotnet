using Sentry.Extensibility;
using Sentry.Http;
using Sentry.Integrations;
using Sentry.Internal;
using Sentry.Internal.Extensions;
using Sentry.Internal.Http;
using Sentry.Internal.ScopeStack;
using Sentry.PlatformAbstractions;
using static Sentry.Constants;

#if HAS_DIAGNOSTIC_INTEGRATION
using Sentry.Internal.DiagnosticSource;
#endif

#if ANDROID
using Sentry.Android;
using Sentry.Android.AssemblyReader;
#endif

namespace Sentry;

/// <summary>
/// Sentry SDK options
/// </summary>
#if __MOBILE__
public partial class SentryOptions
#else
public class SentryOptions
#endif
{
    private Dictionary<string, string>? _defaultTags;

    /// <summary>
    /// If set, the <see cref="SentryScopeManager"/> will ignore <see cref="IsGlobalModeEnabled"/>
    /// and use the provided container instead.
    /// </summary>
    /// <remarks>
    /// Used by the ASP.NET (classic) integration.
    /// </remarks>
    internal IScopeStackContainer? ScopeStackContainer { get; set; }

#if __MOBILE__
    private bool _isGlobalModeEnabled = true;
    /// <summary>
    /// Specifies whether to use global scope management mode.
    /// Should be <c>true</c> for client applications and <c>false</c> for server applications.
    /// The default is <c>true</c> for mobile targets.
    /// </summary>
    public bool IsGlobalModeEnabled
    {
        get => _isGlobalModeEnabled;
        set
        {
            _isGlobalModeEnabled = value;
            if (!value)
            {
                _diagnosticLogger?.LogWarning("Global Mode should usually be enabled on {0}", DeviceInfo.PlatformName);
            }
        }
    }
#else
    private bool? _isGlobalModeEnabled;

    /// <summary>
    /// Specifies whether to use global scope management mode.
    /// Should be <c>true</c> for client applications and <c>false</c> for server applications.
    /// The default is <c>false</c>. The default for Blazor WASM, MAUI, and Mobile apps is <c>true</c>.
    /// </summary>
    public bool IsGlobalModeEnabled
    {
        get => _isGlobalModeEnabled ??= Runtime.Current.IsBrowserWasm();
        set => _isGlobalModeEnabled = value;
    }
#endif

    /// <summary>
    /// A scope set outside of Sentry SDK. If set, the global parameters from the SDK's scope will be sent to the observed scope.<br/>
    /// NOTE: EnableScopeSync must be set true for the scope to be synced.
    /// </summary>
    public IScopeObserver? ScopeObserver { get; set; }

    /// <summary>
    /// If true, the SDK's scope will be synced with the observed scope.
    /// </summary>
    public bool EnableScopeSync { get; set; }

    /// <summary>
    /// This holds a reference to the current transport, when one is active.
    /// If set manually before initialization, the provided transport will be used instead of the default transport.
    /// </summary>
    /// <remarks>
    /// If <seealso cref="CacheDirectoryPath"/> is set, any transport set here will be wrapped in a
    /// <seealso cref="CachingTransport"/> and used as its inner transport.
    /// </remarks>
    public ITransport? Transport { get; set; }

    private Lazy<IClientReportRecorder> _clientReportRecorder;

    internal IClientReportRecorder ClientReportRecorder
    {
        get => _clientReportRecorder.Value;
        set => _clientReportRecorder = new Lazy<IClientReportRecorder>(() => value);
    }

    private Lazy<ISentryStackTraceFactory> _sentryStackTraceFactory;

    internal ISentryStackTraceFactory SentryStackTraceFactory
    {
        get => _sentryStackTraceFactory.Value;
        set => _sentryStackTraceFactory = new Lazy<ISentryStackTraceFactory>(() => value);
    }

    internal int SentryVersion { get; } = ProtocolVersion;

    /// <summary>
    /// A list of exception processors
    /// </summary>
    internal List<(Type Type, Lazy<ISentryEventExceptionProcessor> Lazy)> ExceptionProcessors { get; set; }

    /// <summary>
    /// A list of transaction processors
    /// </summary>
    internal List<ISentryTransactionProcessor>? TransactionProcessors { get; set; }

    /// <summary>
    /// A list of event processors
    /// </summary>
    internal List<(Type Type, Lazy<ISentryEventProcessor> Lazy)> EventProcessors { get; set; }

    /// <summary>
    /// A list of providers of <see cref="ISentryEventProcessor"/>
    /// </summary>
    internal List<Func<IEnumerable<ISentryEventProcessor>>> EventProcessorsProviders { get; set; }

    /// <summary>
    /// A list of providers of <see cref="ISentryTransactionProcessor"/>
    /// </summary>
    internal List<Func<IEnumerable<ISentryTransactionProcessor>>> TransactionProcessorsProviders { get; set; }

    /// <summary>
    /// A list of providers of <see cref="ISentryEventExceptionProcessor"/>
    /// </summary>
    internal List<Func<IEnumerable<ISentryEventExceptionProcessor>>> ExceptionProcessorsProviders { get; set; }

    private DefaultIntegrations _defaultIntegrations;

    /// <summary>
    /// A list of integrations to be added when the SDK is initialized.
    /// </summary>
    internal IEnumerable<ISdkIntegration> Integrations
    {
        get
        {
            // Auto-session tracking to be the first to run
            if ((_defaultIntegrations & DefaultIntegrations.AutoSessionTrackingIntegration) != 0)
            {
                yield return new AutoSessionTrackingIntegration();
            }

            if ((_defaultIntegrations & DefaultIntegrations.AppDomainUnhandledExceptionIntegration) != 0)
            {
                yield return new AppDomainUnhandledExceptionIntegration();
            }

            if ((_defaultIntegrations & DefaultIntegrations.AppDomainProcessExitIntegration) != 0)
            {
                yield return new AppDomainProcessExitIntegration();
            }

            if ((_defaultIntegrations & DefaultIntegrations.UnobservedTaskExceptionIntegration) != 0)
            {
                yield return new UnobservedTaskExceptionIntegration();
            }

#if NETFRAMEWORK
            if ((_defaultIntegrations & DefaultIntegrations.NetFxInstallationsIntegration) != 0)
            {
                yield return new NetFxInstallationsIntegration();
            }
#endif

#if HAS_DIAGNOSTIC_INTEGRATION
            if ((_defaultIntegrations & DefaultIntegrations.SentryDiagnosticListenerIntegration) != 0)
            {
                yield return new SentryDiagnosticListenerIntegration();
            }
#endif

#if NET5_0_OR_GREATER
            if ((_defaultIntegrations & DefaultIntegrations.WinUiUnhandledExceptionIntegration) != 0)
            {
                yield return new WinUIUnhandledExceptionIntegration();
            }
#endif

            foreach (var integration in _integrations)
            {
                yield return integration;
            }
        }
    }

    internal List<IExceptionFilter>? ExceptionFilters { get; set; } = new();

    /// <summary>
    /// List of substrings or regular expression patterns to filter out tags
    /// </summary>
    public ICollection<SubstringOrRegexPattern> TagFilters { get; set; } = new List<SubstringOrRegexPattern>();

    /// <summary>
    /// The worker used by the client to pass envelopes.
    /// </summary>
    public IBackgroundWorker? BackgroundWorker { get; set; }

    internal ISentryHttpClientFactory? SentryHttpClientFactory { get; set; }

    /// <summary>
    /// Scope state processor.
    /// </summary>
    public ISentryScopeStateProcessor SentryScopeStateProcessor { get; set; } = new DefaultSentryScopeStateProcessor();

    /// <summary>
    /// A list of namespaces (or prefixes) considered not part of application code
    /// </summary>
    /// <remarks>
    /// Sentry by default filters the stacktrace to display only application code.
    /// A user can optionally click to see all which will include framework and libraries.
    /// A <see cref="string.StartsWith(string)"/> is executed
    /// </remarks>
    /// <example>
    /// 'System.', 'Microsoft.'
    /// </example>
    internal List<string>? InAppExclude { get; set; }

    /// <summary>
    /// A list of namespaces (or prefixes) considered part of application code
    /// </summary>
    /// <remarks>
    /// Sentry by default filters the stacktrace to display only application code.
    /// A user can optionally click to see all which will include framework and libraries.
    /// A <see cref="string.StartsWith(string)"/> is executed
    /// </remarks>
    /// <example>
    /// 'System.CustomNamespace', 'Microsoft.Azure.App'
    /// </example>
    /// <seealso href="https://docs.sentry.io/platforms/dotnet/guides/aspnet/configuration/options/#in-app-include"/>
    internal List<string>? InAppInclude { get; set; }

    /// <summary>
    /// Whether to include default Personal Identifiable information
    /// </summary>
    /// <remarks>
    /// By default PII data like Username and Client IP address are not sent to Sentry.
    /// When this flag is turned on, default PII data like Cookies, Claims in Web applications
    /// and user data read from the request are sent.
    /// </remarks>
    public bool SendDefaultPii { get; set; }

    /// <summary>
    /// Whether to report the <see cref="System.Environment.UserName"/> as the User affected in the event.
    /// </summary>
    /// <remarks>
    /// This configuration is only relevant if <see cref="SendDefaultPii"/> is set to true.
    /// In environments like server applications this is set to false in order to not report server account names as user names.
    /// </remarks>
    public bool IsEnvironmentUser { get; set; } = true;

    /// <summary>
    /// Gets or sets the name of the server running the application.
    /// </summary>
    /// <remarks>
    /// When <see cref="SendDefaultPii"/> is set to <c>true</c>, <see cref="System.Environment.MachineName"/> is
    /// automatically set as ServerName. This property can serve as an override.
    /// This is relevant only to server applications.
    /// </remarks>
    public string? ServerName { get; set; }

    /// <summary>
    /// Whether to send the stack trace of a event captured without an exception.
    /// As of version 3.22.0, the default is <c>true</c>.
    /// </summary>
    /// <remarks>
    /// Append stack trace of the call to the SDK to capture a message or event without Exception
    /// </remarks>
    public bool AttachStacktrace { get; set; } = true;

    /// <summary>
    /// Gets or sets the maximum breadcrumbs.
    /// </summary>
    /// <remarks>
    /// When the number of events reach this configuration value,
    /// older breadcrumbs start dropping to make room for new ones.
    /// </remarks>
    /// <value>
    /// The maximum breadcrumbs per scope.
    /// </value>
    public int MaxBreadcrumbs { get; set; } = DefaultMaxBreadcrumbs;

    private float? _sampleRate;
    /// <summary>
    /// The rate to sample error and crash events.
    /// </summary>
    /// <remarks>
    /// Can be anything between 0.01 (1%) and 1.0 (99.9%) or null (default), to disable it.
    /// </remarks>
    /// <example>
    /// 0.1 = 10% of events are sent
    /// </example>
    /// <see href="https://develop.sentry.dev/sdk/features/#event-sampling"/>
    /// <exception cref="InvalidOperationException"></exception>
    public float? SampleRate
    {
        get => _sampleRate;
        set
        {
            if (value is > 1 or <= 0)
            {
                throw new InvalidOperationException($"The value {value} is not valid. Use null to disable or values between 0.01 (inclusive) and 1.0 (exclusive) ");
            }
            _sampleRate = value;
        }
    }

    /// <summary>
    /// The release information for the application.
    /// Can be anything, but generally should be either a semantic version string in the format
    /// <c>package@version</c> or <c>package@version+build</c>, or a commit SHA from a version control system.
    /// </summary>
    /// <example>
    /// MyApp@1.2.3
    /// MyApp@1.2.3+foo
    /// 721e41770371db95eee98ca2707686226b993eda
    /// 14.1.16.32451
    /// </example>
    /// <remarks>
    /// This value will generally be something along the lines of the git SHA for the given project.
    /// If not explicitly defined via configuration or environment variable (SENTRY_RELEASE).
    /// It will attempt to read it from:
    /// <see cref="System.Reflection.AssemblyInformationalVersionAttribute"/>
    /// </remarks>
    /// <seealso href="https://docs.sentry.io/platforms/dotnet/configuration/releases/"/>
    public string? Release { get; set; }

    /// <summary>
    /// The distribution of the application, associated with the release set in <see cref="Release"/>.
    /// </summary>
    /// <example>
    /// 22
    /// 14G60
    /// </example>
    /// <remarks>
    /// Distributions are used to disambiguate build or deployment variants of the same release of
    /// an application. For example, it can be the build number of an XCode (iOS) build, or the version
    /// code of an Android build.
    /// A distribution can be set under any circumstances, and is passed along to Sentry if provided.
    /// However, they are generally relevant only for mobile application scenarios.
    /// </remarks>
    /// <seealso href="https://develop.sentry.dev/sdk/event-payloads/#optional-attributes"/>
    public string? Distribution { get; set; }

    /// <summary>
    /// The environment the application is running
    /// </summary>
    /// <remarks>
    /// This value can also be set via environment variable: SENTRY_ENVIRONMENT
    /// In some cases you don't need to set this manually since integrations, when possible, automatically fill this value.
    /// For ASP.NET Core which can read from IHostingEnvironment
    /// </remarks>
    /// <example>
    /// Production, Staging
    /// </example>
    /// <seealso href="https://docs.sentry.io/platforms/dotnet/configuration/environments/"/>
    public string? Environment { get; set; }

    private string? _dsn;
    /// <summary>
    /// The Data Source Name of a given project in Sentry.
    /// </summary>
    public string? Dsn
    {
        get => _dsn;
        set
        {
            _dsn = value;
            _parsedDsn = null;
        }
    }

    internal Dsn? _parsedDsn;
    internal Dsn ParsedDsn => _parsedDsn ??= Sentry.Dsn.Parse(Dsn!);

    private readonly Lazy<string> _sentryBaseUrl;

    internal bool IsSentryRequest(string? requestUri) =>
        !string.IsNullOrEmpty(requestUri) && IsSentryRequest(new Uri(requestUri));

    internal bool IsSentryRequest(Uri? requestUri)
    {
        if (string.IsNullOrEmpty(Dsn) || requestUri is null)
        {
            return false;
        }

        var requestBaseUrl = requestUri.GetComponents(UriComponents.SchemeAndServer, UriFormat.Unescaped);
        return string.Equals(requestBaseUrl, _sentryBaseUrl.Value, StringComparison.OrdinalIgnoreCase);
    }

    private Func<SentryEvent, Hint, SentryEvent?>? _beforeSend;

    internal Func<SentryEvent, Hint, SentryEvent?>? BeforeSendInternal => _beforeSend;

    /// <summary>
    /// Configures a callback to invoke before sending an event to Sentry
    /// </summary>
    /// <see cref="SetBeforeBreadcrumb(Func{Breadcrumb, Hint, Breadcrumb?})"/>
    [Obsolete("This property will be removed in a future version. Use SetBeforeSend instead.")]
    public Func<SentryEvent, SentryEvent?>? BeforeSend
    {
        get => null;
        set => _beforeSend = value is null ? null : (e, _) => value(e);
    }

    /// <summary>
    /// Configures a callback function to be invoked before sending an event to Sentry
    /// </summary>
    /// <remarks>
    /// The event returned by this callback will be sent to Sentry. This allows the
    /// application a chance to inspect and/or modify the event before it's sent. If the
    /// event should not be sent at all, return null from the callback.
    /// </remarks>
    public void SetBeforeSend(Func<SentryEvent, Hint, SentryEvent?> beforeSend)
    {
        _beforeSend = beforeSend;
    }

    /// <summary>
    /// Configures a callback function to be invoked before sending an event to Sentry
    /// </summary>
    /// <remarks>
    /// The event returned by this callback will be sent to Sentry. This allows the
    /// application a chance to inspect and/or modify the event before it's sent. If the
    /// event should not be sent at all, return null from the callback.
    /// </remarks>
    public void SetBeforeSend(Func<SentryEvent, SentryEvent?> beforeSend)
    {
        _beforeSend = (@event, _) => beforeSend(@event);
    }

    private Func<Transaction, Hint, Transaction?>? _beforeSendTransaction;

    internal Func<Transaction, Hint, Transaction?>? BeforeSendTransactionInternal => _beforeSendTransaction;

    /// <summary>
    /// A callback to invoke before sending a transaction to Sentry
    /// </summary>
    /// <remarks>
    /// The return of this transaction will be sent to Sentry. This allows the application
    /// a chance to inspect and/or modify the transaction before it's sent. If the transaction
    /// should not be sent at all, return null from the callback.
    /// </remarks>
    [Obsolete("This property will be removed in a future version. Use SetBeforeSendTransaction instead.")]
    public Func<Transaction, Transaction?>? BeforeSendTransaction
    {
        get => null;
        set => _beforeSendTransaction = value is null ? null : (e, _) => value(e);
    }

    /// <summary>
    /// Configures a callback to invoke before sending a transaction to Sentry
    /// </summary>
    /// <param name="beforeSendTransaction">The callback</param>
    public void SetBeforeSendTransaction(Func<Transaction, Hint, Transaction?> beforeSendTransaction)
    {
        _beforeSendTransaction = beforeSendTransaction;
    }

    /// <summary>
    /// Configures a callback to invoke before sending a transaction to Sentry
    /// </summary>
    /// <param name="beforeSendTransaction">The callback</param>
    public void SetBeforeSendTransaction(Func<Transaction, Transaction?> beforeSendTransaction)
    {
        _beforeSendTransaction = (transaction, _) => beforeSendTransaction(transaction);
    }

    private Func<Breadcrumb, Hint, Breadcrumb?>? _beforeBreadcrumb;

    internal Func<Breadcrumb, Hint, Breadcrumb?>? BeforeBreadcrumbInternal => _beforeBreadcrumb;

    /// <summary>
    /// Sets a callback function to be invoked when a breadcrumb is about to be stored.
    /// </summary>
    /// <see cref="SetBeforeBreadcrumb(Func{Breadcrumb, Hint, Breadcrumb?})"/>
    [Obsolete("This property will be removed in a future version. Use SetBeforeBreadcrumb instead.")]
    public Func<Breadcrumb, Breadcrumb?>? BeforeBreadcrumb
    {
        get => null;
        set => _beforeBreadcrumb = value is null ? null : (e, _) => value(e);
    }

    /// <summary>
    /// Sets a callback function to be invoked when a breadcrumb is about to be stored.
    /// </summary>
    /// <remarks>
    /// Gives a chance to inspect and modify the breadcrumb. If null is returned, the
    /// breadcrumb will be discarded. Otherwise the result of the callback will be stored.
    /// </remarks>
    public void SetBeforeBreadcrumb(Func<Breadcrumb, Hint, Breadcrumb?> beforeBreadcrumb)
    {
        _beforeBreadcrumb = beforeBreadcrumb;
    }

    /// <summary>
    /// Sets a callback function to be invoked when a breadcrumb is about to be stored.
    /// </summary>
    /// <remarks>
    /// Gives a chance to inspect and modify the breadcrumb. If null is returned, the
    /// breadcrumb will be discarded. Otherwise the result of the callback will be stored.
    /// </remarks>
    public void SetBeforeBreadcrumb(Func<Breadcrumb, Breadcrumb?> beforeBreadcrumb)
    {
        _beforeBreadcrumb = (breadcrumb, _) => beforeBreadcrumb(breadcrumb);
    }

    private int _maxQueueItems = 30;

    /// <summary>
    /// The maximum number of events to keep while the worker attempts to send them.
    /// </summary>
    public int MaxQueueItems
    {
        get => _maxQueueItems;
        set
        {
            if (value < 1)
            {
                throw new ArgumentOutOfRangeException(nameof(value), value, "At least 1 item must be allowed in the queue.");
            }
            _maxQueueItems = value;
        }
    }

    private int _maxCacheItems = 30;

    /// <summary>
    /// The maximum number of events to keep in cache.
    /// This option only works if <see cref="CacheDirectoryPath"/> is configured as well.
    /// </summary>
    public int MaxCacheItems
    {
        get => _maxCacheItems;
        set
        {
            if (value < 1)
            {
                throw new ArgumentOutOfRangeException(nameof(value), value, "At least 1 item must be allowed in the cache.");
            }

            _maxCacheItems = value;
        }
    }

    /// <summary>
    /// How long to wait for events to be sent before shutdown
    /// </summary>
    /// <remarks>
    /// In case there are events queued when the SDK is closed, upper bound limit to wait
    /// for the worker to send the events to Sentry.
    /// </remarks>
    /// <example>
    /// The SDK is closed while the queue has 1 event queued.
    /// The worker takes 50 milliseconds to send an event to Sentry.
    /// Even though default settings say 2 seconds, closing the SDK would block for 50ms.
    /// </example>
    public TimeSpan ShutdownTimeout { get; set; } = TimeSpan.FromSeconds(2);

    /// <summary>
    /// How long to wait for flush operations to finish. Defaults to 2 seconds.
    /// </summary>
    /// <remarks>
    /// When using the <c>Sentry.NLog</c> integration, the default is increased to 15 seconds.
    /// </remarks>
    public TimeSpan FlushTimeout { get; set; } = TimeSpan.FromSeconds(2);

    /// <summary>
    /// Decompression methods accepted
    /// </summary>
    /// <remarks>
    /// By default accepts all available compression methods supported by the platform
    /// </remarks>
    public DecompressionMethods DecompressionMethods { get; set; }
        // Note the ~ enabling all bits
        = ~DecompressionMethods.None;

    /// <summary>
    /// The level of which to compress the <see cref="SentryEvent"/> before sending to Sentry
    /// </summary>
    /// <remarks>
    /// To disable request body compression, use <see cref="CompressionLevel.NoCompression"/>
    /// </remarks>
    public CompressionLevel RequestBodyCompressionLevel { get; set; } = CompressionLevel.Optimal;

    /// <summary>
    /// Whether the body compression is buffered and the request 'Content-Length' known in advance.
    /// </summary>
    /// <remarks>
    /// Without reading through the Gzip stream to have its final size, it's no possible to use 'Content-Length'
    /// header value. That means 'Content-Encoding: chunked' has to be used which is sometimes not supported.
    /// Sentry on-premise without a reverse-proxy, for example, does not support 'chunked' requests.
    /// </remarks>
    /// <see href="https://github.com/getsentry/sentry-dotnet/issues/71"/>
    public bool RequestBodyCompressionBuffered { get; set; } = true;

    /// <summary>
    /// Whether to send client reports, which contain statistics about discarded events.
    /// </summary>
    /// <see href="https://develop.sentry.dev/sdk/client-reports/"/>
    public bool SendClientReports { get; set; } = true;

    /// <summary>
    /// An optional web proxy
    /// </summary>
    public IWebProxy? HttpProxy { get; set; }

    /// <summary>
    /// private field to hold the <see cref="CreateHttpClientHandler"/>, since a typecheck or cast won't work here.
    /// </summary>
    private Func<HttpClientHandler>? _createClientHandler = null;

    /// <summary>
    /// Creates the inner most <see cref="HttpClientHandler"/>.
    /// Deprecated in favor of <see cref="CreateHttpMessageHandler"/>.
    /// </summary>
    [Obsolete("Use CreateHttpMessageHandler instead")]
    public Func<HttpClientHandler>? CreateHttpClientHandler
    {
        get => _createClientHandler;
        set
        {
            CreateHttpMessageHandler = value;
            _createClientHandler = value;
        }
    }

    /// <summary>
    /// Creates the inner most <see cref="HttpMessageHandler"/>.
    /// </summary>
    public Func<HttpMessageHandler>? CreateHttpMessageHandler { get; set; }

    /// <summary>
    /// A callback invoked when a <see cref="SentryClient"/> is created.
    /// </summary>
    public Action<HttpClient>? ConfigureClient { get; set; }

    private volatile bool _debug;

    /// <summary>
    /// Whether to log diagnostics messages
    /// </summary>
    /// <remarks>
    /// The verbosity can be controlled through <see cref="DiagnosticLevel"/>
    /// and the implementation via <see cref="DiagnosticLogger"/>.
    /// </remarks>
    public bool Debug
    {
        get => _debug;
        set => _debug = value;
    }

    /// <summary>
    /// The diagnostics level to be used
    /// </summary>
    /// <remarks>
    /// The <see cref="Debug"/> flag has to be switched on for this setting to take effect.
    /// </remarks>
    public SentryLevel DiagnosticLevel { get; set; } = SentryLevel.Debug;

    private volatile IDiagnosticLogger? _diagnosticLogger;

    /// <summary>
    /// The implementation of the logger.
    /// </summary>
    /// <remarks>
    /// The <see cref="Debug"/> flag has to be switched on for this logger to be used at all.
    /// When debugging is turned off, this property is made null and any internal logging results in a no-op.
    /// </remarks>
    public IDiagnosticLogger? DiagnosticLogger
    {
        get => Debug ? _diagnosticLogger : null;
        set
        {
            if (value is null)
            {
                _diagnosticLogger?.LogDebug("Sentry will not emit SDK debug messages because debug mode has been turned off.");
            }
            else
            {
                _diagnosticLogger?.LogInfo("Replacing current logger with: '{0}'.", value.GetType().Name);
            }

            _diagnosticLogger = value;
        }
    }

    /// <summary>
    /// Whether or not to include referenced assemblies in each event sent to sentry. Defaults to <see langword="true"/>.
    /// </summary>
    [Obsolete("Use ReportAssembliesMode instead", error: false)]
    public bool ReportAssemblies
    {
        // Note: note marking this as error to prevent breaking changes, but this is now a wrapper around ReportAssembliesMode
        get => ReportAssembliesMode != ReportAssembliesMode.None;
        set => ReportAssembliesMode = value ? ReportAssembliesMode.Version : ReportAssembliesMode.None;
    }

    /// <summary>
    /// What mode to use for reporting referenced assemblies in each event sent to sentry. Defaults to <see cref="Sentry.ReportAssembliesMode.Version"/>.
    /// </summary>
    public ReportAssembliesMode ReportAssembliesMode { get; set; } = ReportAssembliesMode.Version;

    /// <summary>
    /// What modes to use for event automatic deduplication
    /// </summary>
    /// <remarks>
    /// By default will not drop an event solely for including an inner exception that was already captured.
    /// </remarks>
    public DeduplicateMode DeduplicateMode { get; set; } = DeduplicateMode.All ^ DeduplicateMode.InnerException;

    /// <summary>
    /// Path to the root directory used for storing events locally for resilience.
    /// If set to <i>null</i>, caching will not be used.
    /// </summary>
    public string? CacheDirectoryPath { get; set; }

    /// <summary>
    /// <para>The SDK will only capture HTTP Client errors if it is enabled.</para>
    /// <para><see cref="FailedRequestStatusCodes"/> can be used to configure which requests will be treated as failed.</para>
    /// <para>Also <see cref="FailedRequestTargets"/> can be used to filter to match only certain request URLs.</para>
    /// <para>Defaults to true.</para>
    /// </summary>
    public bool CaptureFailedRequests { get; set; } = true;

    /// <summary>
    /// <para>The SDK will only capture HTTP Client errors if the HTTP Response status code is within these defined ranges.</para>
    /// <para>Defaults to 500-599 (Server error responses only).</para>
    /// </summary>
    public IList<HttpStatusCodeRange> FailedRequestStatusCodes { get; set; } = new List<HttpStatusCodeRange> { (500, 599) };

    // The default failed request target list will match anything, but adding to the list should clear that.
<<<<<<< HEAD
    private IList<SubstringOrRegexPattern> _failedRequestTargets = new AutoClearingList<SubstringOrRegexPattern>(
        new[] { new SubstringOrRegexPattern(".*") }, clearOnNextAdd: true);
=======
    private Lazy<IList<SubstringOrRegexPattern>> _failedRequestTargets = new(() => new AutoClearingList<SubstringOrRegexPattern>(
        new[] {new SubstringOrRegexPattern(".*")}, clearOnNextAdd: true));
>>>>>>> 0f8c491e

    /// <summary>
    /// <para>The SDK will only capture HTTP Client errors if the HTTP Request URL is a match for any of the failedRequestsTargets.</para>
    /// <para>Targets may be URLs or Regular expressions.</para>
    /// <para>Matches "*." by default.</para>
    /// </summary>
<<<<<<< HEAD
    public IList<SubstringOrRegexPattern> FailedRequestTargets
    {
        get => _failedRequestTargets;
        set => _failedRequestTargets = value.SetWithConfigBinding();
=======
    public IList<SubstringOrRegexPattern> FailedRequestTargets {
        get => _failedRequestTargets.Value;
        set => _failedRequestTargets = new(value.SetWithConfigBinding);
>>>>>>> 0f8c491e
    }

    /// <summary>
    /// Sets the filesystem instance to use. Defaults to the actual <see cref="Sentry.Internal.FileSystem"/>.
    /// Used for testing.
    /// </summary>
    internal IFileSystem FileSystem { get; set; } = Internal.FileSystem.Instance;

    /// <summary>
    /// If set to a positive value, Sentry will attempt to flush existing local event cache when initializing.
    /// Set to <see cref="TimeSpan.Zero"/> to disable this feature.
    /// This option only works if <see cref="CacheDirectoryPath"/> is configured as well.
    /// </summary>
    /// <remarks>
    /// The trade off here is: Ensure a crash that happens during app start is sent to Sentry
    /// even though that might slow down the app start. If set to false, the app might crash
    /// too quickly, before Sentry can capture the cached error in the background.
    /// </remarks>
    public TimeSpan InitCacheFlushTimeout { get; set; } = TimeSpan.FromSeconds(1);

    /// <summary>
    /// Defaults tags to add to all events. (These are indexed by Sentry).
    /// </summary>
    /// <remarks>
    /// If the key already exists in the event, it will not be overwritten by a default tag.
    /// </remarks>
    public Dictionary<string, string> DefaultTags => _defaultTags ??= new Dictionary<string, string>();

    /// <summary>
    /// Indicates whether the performance feature is enabled, via any combination of
    /// <see cref="EnableTracing"/>, <see cref="TracesSampleRate"/>, or <see cref="TracesSampler"/>.
    /// </summary>
    internal bool IsPerformanceMonitoringEnabled => EnableTracing switch
    {
        false => false,
        null => TracesSampler is not null || TracesSampleRate is > 0.0,
        true => TracesSampler is not null || TracesSampleRate is > 0.0 or null
    };

    /// <summary>
    /// Simplified option for enabling or disabling tracing.
    /// <list type="table">
    ///   <listheader>
    ///     <term>Value</term>
    ///     <description>Effect</description>
    ///   </listheader>
    ///   <item>
    ///     <term><c>true</c></term>
    ///     <description>
    ///       Tracing is enabled. <see cref="TracesSampleRate"/> or <see cref="TracesSampler"/> will be used if set,
    ///       or 100% sample rate will be used otherwise.
    ///     </description>
    ///   </item>
    ///   <item>
    ///     <term><c>false</c></term>
    ///     <description>
    ///       Tracing is disabled, regardless of <see cref="TracesSampleRate"/> or <see cref="TracesSampler"/>.
    ///     </description>
    ///   </item>
    ///   <item>
    ///     <term><c>null</c></term>
    ///     <description>
    ///       <b>The default setting.</b>
    ///       Tracing is enabled only if <see cref="TracesSampleRate"/> or <see cref="TracesSampler"/> are set.
    ///     </description>
    ///   </item>
    /// </list>
    /// </summary>
    public bool? EnableTracing { get; set; }

    private double? _tracesSampleRate;

    /// <summary>
    /// Indicates the percentage of the tracing data that is collected.
    /// <list type="table">
    ///   <listheader>
    ///     <term>Value</term>
    ///     <description>Effect</description>
    ///   </listheader>
    ///   <item>
    ///     <term><c>&gt;= 0.0 and &lt;=1.0</c></term>
    ///     <description>
    ///       A custom sample rate is used unless <see cref="EnableTracing"/> is <c>false</c>,
    ///       or unless overriden by a <see cref="TracesSampler"/> function.
    ///       Values outside of this range are invalid.
    ///     </description>
    ///   </item>
    ///   <item>
    ///     <term><c>null</c></term>
    ///     <description>
    ///       <b>The default setting.</b>
    ///       The tracing sample rate is determined by the <see cref="EnableTracing"/> property,
    ///       unless overriden by a <see cref="TracesSampler"/> function.
    ///     </description>
    ///   </item>
    /// </list>
    /// </summary>
    /// <remarks>
    /// Random sampling rate is only applied to transactions that don't already
    /// have a sampling decision set by other means, such as through <see cref="TracesSampler"/>,
    /// by inheriting it from an incoming trace header, or by copying it from <see cref="TransactionContext"/>.
    /// </remarks>
    public double? TracesSampleRate
    {
        get => _tracesSampleRate;
        set
        {
            if (value is < 0.0 or > 1.0)
            {
                throw new ArgumentOutOfRangeException(nameof(value), value,
                    "The traces sample rate must be between 0.0 and 1.0, inclusive.");
            }

            _tracesSampleRate = value;
        }
    }

    /// <summary>
    /// Custom delegate that returns sample rate dynamically for a specific transaction context.
    /// </summary>
    /// <remarks>
    /// Returning <c>null</c> signals that the sampler did not reach a sampling decision.
    /// In such case, if the transaction already has a sampling decision (for example, if it's
    /// started from a trace header) that decision is retained.
    /// Otherwise sampling decision is determined by applying the static sampling rate
    /// set in <see cref="TracesSampleRate"/>.
    /// </remarks>
    public Func<TransactionSamplingContext, double?>? TracesSampler { get; set; }

    // The default propagation list will match anything, but adding to the list should clear that.
    private IList<SubstringOrRegexPattern> _tracePropagationTargets = new AutoClearingList<SubstringOrRegexPattern>
        (new[] { new SubstringOrRegexPattern(".*") }, clearOnNextAdd: true);

    /// <summary>
    /// A customizable list of <see cref="SubstringOrRegexPattern"/> objects, each containing either a
    /// substring or regular expression pattern that can be used to control which outgoing HTTP requests
    /// will have the <c>sentry-trace</c> and <c>baggage</c> headers propagated, for purposes of distributed tracing.
    /// The default value contains a single value of <c>.*</c>, which matches everything.
    /// To disable propagation completely, clear this collection or set it to an empty collection.
    /// </summary>
    /// <seealso href="https://develop.sentry.dev/sdk/performance/#tracepropagationtargets"/>
    /// <remarks>
    /// Adding an item to the default list will clear the <c>.*</c> value automatically.
    /// </remarks>
    public IList<SubstringOrRegexPattern> TracePropagationTargets
    {
        // NOTE: During configuration binding, .NET 6 and lower used to just call Add on the existing item.
        //       .NET 7 changed this to call the setter with an array that already starts with the old value.
        //       We have to handle both cases.
        get => _tracePropagationTargets;
        set => _tracePropagationTargets = value.SetWithConfigBinding();
    }

    internal ITransactionProfilerFactory? TransactionProfilerFactory { get; set; }

    private StackTraceMode? _stackTraceMode;
    private readonly List<ISdkIntegration> _integrations = new();

    /// <summary>
    /// ATTENTION: This option will change how issues are grouped in Sentry!
    /// </summary>
    /// <remarks>
    /// Sentry groups events by stack traces. If you change this mode and you have thousands of groups,
    /// you'll get thousands of new groups. So use this setting with care.
    /// </remarks>
    public StackTraceMode StackTraceMode
    {
        get
        {
            if (_stackTraceMode is not null)
            {
                return _stackTraceMode.Value;
            }

            try
            {
                // from 3.0.0 uses Enhanced (Ben.Demystifier) by default which is a breaking change
                // unless you are using .NET Native which isn't compatible with Ben.Demystifier.
                _stackTraceMode = Runtime.Current.Name == ".NET Native"
                    ? StackTraceMode.Original
                    : StackTraceMode.Enhanced;
            }
            catch (Exception ex)
            {
                _stackTraceMode = StackTraceMode.Enhanced;
                DiagnosticLogger?.LogError(ex, "Failed to get runtime, setting {0} to {1} ", nameof(StackTraceMode), _stackTraceMode);
            }

            return _stackTraceMode.Value;
        }
        set => _stackTraceMode = value;
    }

    /// <summary>
    /// Maximum allowed file size of attachments, in bytes.
    /// Attachments above this size will be discarded.
    /// </summary>
    /// <remarks>
    /// Regardless of this setting, attachments are also limited to 20mb (compressed) on Relay.
    /// </remarks>
    public long MaxAttachmentSize { get; set; } = 20 * 1024 * 1024;

    /// <summary>
    /// The mode that the SDK should use when attempting to detect the app's and device's startup time.
    /// </summary>
    /// <remarks>
    /// Note that the highest precision value relies on <see cref="System.Diagnostics.Process.GetCurrentProcess"/>
    /// which might not be available. For example on Unity's IL2CPP.
    /// Additionally, "Best" mode is not available on mobile platforms.
    /// </remarks>
    public StartupTimeDetectionMode DetectStartupTime { get; set; } =
#if __MOBILE__
        StartupTimeDetectionMode.Fast;
#else
        StartupTimeDetectionMode.Best;
#endif

    /// <summary>
    /// Determines the duration of time a session can stay paused before it's considered ended.
    /// </summary>
    /// <remarks>
    /// Note: This interval is only taken into account when integrations support Pause and Resume.
    /// </remarks>
    public TimeSpan AutoSessionTrackingInterval { get; set; } = TimeSpan.FromSeconds(30);

#if __MOBILE__
    /// <summary>
    /// Whether the SDK should start a session automatically when it's initialized and
    /// end the session when it's closed.
    /// On mobile application platforms, this is enabled by default.
    /// </summary>
    public bool AutoSessionTracking { get; set; } = true;
#else
    /// <summary>
    /// Whether the SDK should start a session automatically when it's initialized and
    /// end the session when it's closed.
    /// </summary>
    /// <remarks>
    /// Note: this is disabled by default in the current version (except for mobile targets and MAUI),
    /// but will become enabled by default in the next major version.
    /// Currently this only works for release health in client mode
    /// (desktop, mobile applications, but not web servers).
    /// </remarks>
    public bool AutoSessionTracking { get; set; } = false;
#endif

    /// <summary>
    /// Whether the SDK should attempt to use asynchronous file I/O.
    /// For example, when reading a file to use as an attachment.
    /// </summary>
    /// <remarks>
    /// This option should rarely be disabled, but is necessary in some environments such as Unity WebGL.
    /// </remarks>
    public bool UseAsyncFileIO { get; set; } = true;

    /// <summary>
    /// Delegate which is used to check whether the application crashed during last run.
    /// </summary>
    public Func<bool>? CrashedLastRun { get; set; }

    /// <summary>
    /// <para>
    ///     Gets the <see cref="Instrumenter"/> used to create spans.
    /// </para>
    /// <para>
    ///     Defaults to <see cref="Instrumenter.Sentry"/>
    /// </para>
    /// </summary>
    internal Instrumenter Instrumenter { get; set; } = Instrumenter.Sentry;

    /// <summary>
    /// This property is no longer used.  It will be removed in a future version.
    /// </summary>
    /// <remarks>
    /// All exceptions are now sent to Sentry, including <see cref="AggregateException"/>s.
    /// The issue grouping rules in Sentry have been updated to accomodate "exception groups",
    /// such as <see cref="AggregateException"/> in .NET.
    /// </remarks>
    [Obsolete("This property is no longer used.  It will be removed in a future version.")]
    public bool KeepAggregateException { get; set; }

    /// <summary>
    /// Adds a <see cref="JsonConverter"/> to be used when serializing or deserializing
    /// objects to JSON with this SDK.  For example, when custom context data might use
    /// a data type that requires custom serialization logic.
    /// </summary>
    /// <param name="converter">The <see cref="JsonConverter"/> to add.</param>
    /// <remarks>
    /// This currently modifies a static list, so will affect any instance of the Sentry SDK.
    /// If that becomes problematic, we will have to refactor all serialization code to be
    /// able to accept an instance of <see cref="SentryOptions"/>.
    /// </remarks>
    public void AddJsonConverter(JsonConverter converter)
    {
        // protect against null because user may not have nullability annotations enabled
        if (converter == null!)
        {
            throw new ArgumentNullException(nameof(converter));
        }

        JsonExtensions.AddJsonConverter(converter);
    }

    /// <summary>
    /// Configures a custom <see cref="JsonSerializerContext"/> to be used when serializing or deserializing
    /// objects to JSON with this SDK.
    /// </summary>
    /// <param name="contextBuilder">
    /// A builder that takes <see cref="JsonSerializerOptions"/> and returns a <see cref="JsonSerializerContext"/>
    /// </param>
    /// <remarks>
    /// This currently modifies a static list, so will affect any instance of the Sentry SDK.
    /// If that becomes problematic, we will have to refactor all serialization code to be
    /// able to accept an instance of <see cref="SentryOptions"/>.
    /// </remarks>
    public void AddJsonSerializerContext<T>(Func<JsonSerializerOptions, T> contextBuilder)
        where T: JsonSerializerContext
    {
        // protect against null because user may not have nullability annotations enabled
        if (contextBuilder == null!)
        {
            throw new ArgumentNullException(nameof(contextBuilder));
        }

        JsonExtensions.AddJsonSerializerContext(contextBuilder);
    }

    /// <summary>
    /// When <c>true</c>, if an object being serialized to JSON contains references to other objects, and the
    /// serialized object graph exceed the maximum allowable depth, the object will instead be serialized using
    /// <see cref="ReferenceHandler.Preserve"/> (from System.Text.Json) - which adds <c>$id</c> and <c>$ref</c>
    /// metadata to the JSON.  When <c>false</c>, an object graph exceeding the maximum depth will be truncated.
    /// The default value is <c>true</c>.
    /// </summary>
    /// <remarks>
    /// This option applies only to complex objects being added to Sentry events as contexts or extras, which do not
    /// implement <see cref="IJsonSerializable"/>.
    /// </remarks>
    public bool JsonPreserveReferences
    {
        get => JsonExtensions.JsonPreserveReferences;
        set => JsonExtensions.JsonPreserveReferences = value;
    }

    /// <summary>
    /// Provides a mechanism to convey network status to the caching transport, so that it does not attempt
    /// to send cached events to Sentry when the network is offline. Used internally by some integrations.
    /// Not intended for public usage.
    /// </summary>
    /// <remarks>
    /// This must be public because we use it in Sentry.Maui, which can't use InternalsVisibleTo
    /// because MAUI assemblies are not strong-named.
    /// </remarks>
    [EditorBrowsable(EditorBrowsableState.Never)]
    public INetworkStatusListener? NetworkStatusListener { get; set; }

    /// <summary>
    /// Allows integrations to provide a custom assembly reader.
    /// </summary>
    /// <remarks>
    /// This is for Sentry use only, and can change without a major version bump.
    /// </remarks>
#if !__MOBILE__
    [CLSCompliant(false)]
#endif
    [EditorBrowsable(EditorBrowsableState.Never)]
    public Func<string, PEReader?>? AssemblyReader { get; set; }

    internal SettingLocator SettingLocator { get; set; }

    /// <summary>
    /// Controls whether the native SDKs (Android, Cocoa, etc.) will be initialized (when applicable).
    /// Should be set <c>false</c> (disabled) only when testing, and then only if the test initializes the managed SDK.
    /// Defaults to <c>true</c> (enabled).
    /// </summary>
    internal bool InitNativeSdks { get; set; } = true;

    /// <summary>
    /// Creates a new instance of <see cref="SentryOptions"/>
    /// </summary>
    public SentryOptions()
    {
        SettingLocator = new SettingLocator(this);

        TransactionProcessorsProviders = new() {
            () => TransactionProcessors ?? Enumerable.Empty<ISentryTransactionProcessor>()
        };

        _clientReportRecorder = new Lazy<IClientReportRecorder>(() => new ClientReportRecorder(this));

        _sentryStackTraceFactory = new (() => new SentryStackTraceFactory(this));

        ISentryStackTraceFactory SentryStackTraceFactoryAccessor() => SentryStackTraceFactory;

        EventProcessors = new(){
            // De-dupe to be the first to run
            (typeof(DuplicateEventDetectionEventProcessor), new(() => new DuplicateEventDetectionEventProcessor(this))),
            (typeof(MainSentryEventProcessor), new(() => new MainSentryEventProcessor(this, SentryStackTraceFactoryAccessor))),
        };

        EventProcessorsProviders = new() {
            () => EventProcessors.Select(x => x.Item2.Value)
        };

        ExceptionProcessors = new(){
            ( typeof(MainExceptionProcessor), new(() => new MainExceptionProcessor(this, SentryStackTraceFactoryAccessor)) )
        };

        ExceptionProcessorsProviders = new() {
            () => ExceptionProcessors.Select(x => x.Item2.Value)
        };

        _integrations = new();

        _defaultIntegrations = DefaultIntegrations.AutoSessionTrackingIntegration |
                               DefaultIntegrations.AppDomainUnhandledExceptionIntegration |
                               DefaultIntegrations.AppDomainProcessExitIntegration |
                               DefaultIntegrations.AutoSessionTrackingIntegration |
                               DefaultIntegrations.UnobservedTaskExceptionIntegration
#if NETFRAMEWORK
                               | DefaultIntegrations.NetFxInstallationsIntegration
#endif
#if HAS_DIAGNOSTIC_INTEGRATION
                               | DefaultIntegrations.SentryDiagnosticListenerIntegration
#endif
#if NET5_0_OR_GREATER
                               | DefaultIntegrations.WinUiUnhandledExceptionIntegration
#endif
                               ;

#if ANDROID
        Android = new AndroidOptions(this);

        var reader = new Lazy<IAndroidAssemblyReader?>(() => AndroidHelpers.GetAndroidAssemblyReader(DiagnosticLogger));
        AssemblyReader = name => reader.Value?.TryReadAssembly(name);

#elif __IOS__
        iOS = new IosOptions(this);
#endif

        InAppExclude = new() {
                "System",
                "Mono",
                "Sentry",
                "Microsoft",
                "MS", // MS.Win32, MS.Internal, etc: Desktop apps
                "ABI.Microsoft", // MAUI
                "WinRT", // WinRT, UWP, WinUI
                "UIKit", // iOS / MacCatalyst
                "Newtonsoft.Json",
                "FSharp",
                "Serilog",
                "Giraffe",
                "NLog",
                "Npgsql",
                "RabbitMQ",
                "Hangfire",
                "IdentityServer4",
                "AWSSDK",
                "Polly",
                "Swashbuckle",
                "FluentValidation",
                "Autofac",
                "Stackexchange.Redis",
                "Dapper",
                "RestSharp",
                "SkiaSharp",
                "IdentityModel",
                "SqlitePclRaw",
                "Xamarin",
                "Android", // Ex: Android.Runtime.JNINativeWrapper...
                "Google",
                "MongoDB",
                "Remotion.Linq",
                "AutoMapper",
                "Nest",
                "Owin",
                "MediatR",
                "ICSharpCode",
                "Grpc",
                "ServiceStack"
        };

#if DEBUG
        InAppInclude = new()
        {
            "Sentry.Samples"
        };
#endif
        _sentryBaseUrl = new Lazy<string>(() =>
            new Uri(Dsn ?? string.Empty).GetComponents(
                UriComponents.SchemeAndServer,
                UriFormat.Unescaped)
        );
    }

    internal void AddIntegration(ISdkIntegration integration)
    {
        _integrations.Add(integration);
    }

    internal void RemoveIntegration<TIntegration>()
    {
    // Note: Not removing default integrations
        _integrations.RemoveAll(integration => integration is TIntegration);
    }

    internal bool HasIntegration<TIntegration>() => _integrations.Any(integration => integration is TIntegration);

    internal void RemoveDefaultIntegration(DefaultIntegrations defaultIntegrations) => _defaultIntegrations &= ~defaultIntegrations;

    [Flags]
    internal enum DefaultIntegrations
    {
        AutoSessionTrackingIntegration = 1 << 0,
        AppDomainUnhandledExceptionIntegration = 1 << 1,
        AppDomainProcessExitIntegration = 1 << 2,
        UnobservedTaskExceptionIntegration = 1 << 3,
#if NETFRAMEWORK
        NetFxInstallationsIntegration = 1 << 4,
#endif
#if HAS_DIAGNOSTIC_INTEGRATION
        SentryDiagnosticListenerIntegration = 1 << 5,
#endif
#if NET5_0_OR_GREATER
        WinUiUnhandledExceptionIntegration = 1 << 6,
#endif
    }

}<|MERGE_RESOLUTION|>--- conflicted
+++ resolved
@@ -747,29 +747,18 @@
     public IList<HttpStatusCodeRange> FailedRequestStatusCodes { get; set; } = new List<HttpStatusCodeRange> { (500, 599) };
 
     // The default failed request target list will match anything, but adding to the list should clear that.
-<<<<<<< HEAD
-    private IList<SubstringOrRegexPattern> _failedRequestTargets = new AutoClearingList<SubstringOrRegexPattern>(
-        new[] { new SubstringOrRegexPattern(".*") }, clearOnNextAdd: true);
-=======
     private Lazy<IList<SubstringOrRegexPattern>> _failedRequestTargets = new(() => new AutoClearingList<SubstringOrRegexPattern>(
-        new[] {new SubstringOrRegexPattern(".*")}, clearOnNextAdd: true));
->>>>>>> 0f8c491e
+        new[] { new SubstringOrRegexPattern(".*") }, clearOnNextAdd: true));
 
     /// <summary>
     /// <para>The SDK will only capture HTTP Client errors if the HTTP Request URL is a match for any of the failedRequestsTargets.</para>
     /// <para>Targets may be URLs or Regular expressions.</para>
     /// <para>Matches "*." by default.</para>
     /// </summary>
-<<<<<<< HEAD
     public IList<SubstringOrRegexPattern> FailedRequestTargets
     {
-        get => _failedRequestTargets;
-        set => _failedRequestTargets = value.SetWithConfigBinding();
-=======
-    public IList<SubstringOrRegexPattern> FailedRequestTargets {
         get => _failedRequestTargets.Value;
         set => _failedRequestTargets = new(value.SetWithConfigBinding);
->>>>>>> 0f8c491e
     }
 
     /// <summary>
