using Sentry.Ben.Diagnostics;
using Microsoft.AspNetCore.Diagnostics;
using Microsoft.AspNetCore.Http;
using Microsoft.Extensions.Logging;
using Microsoft.Extensions.Options;
using Sentry.AspNetCore.Extensions;
using Sentry.Extensibility;
using Sentry.Internal;
using Sentry.Reflection;
using IHostingEnvironment = Microsoft.AspNetCore.Hosting.IWebHostEnvironment;

namespace Sentry.AspNetCore;

/// <summary>
/// Sentry middleware for ASP.NET Core
/// </summary>
internal class SentryMiddleware : IMiddleware
{
    internal static readonly object TraceHeaderItemKey = new();
    internal static readonly object BaggageHeaderItemKey = new();
    internal static readonly object TransactionContextItemKey = new();

    private readonly Func<IHub> _getHub;
    private readonly SentryAspNetCoreOptions _options;
    private readonly IHostingEnvironment _hostingEnvironment;
    private readonly ILogger<SentryMiddleware> _logger;
    private readonly IEnumerable<ISentryEventExceptionProcessor> _eventExceptionProcessors;
    private readonly IEnumerable<ISentryEventProcessor> _eventProcessors;
    private readonly IEnumerable<ISentryTransactionProcessor> _transactionProcessors;

    internal static readonly SdkVersion NameAndVersion
        = typeof(SentryMiddleware).Assembly.GetNameAndVersion();

    private static readonly string ProtocolPackageName = "nuget:" + NameAndVersion.Name;

    // Ben.BlockingDetector
    private readonly BlockingMonitor? _monitor;
    private readonly DetectBlockingSynchronizationContext? _detectBlockingSyncCtx;
    private readonly TaskBlockingListener? _listener;

    /// <summary>
    /// Initializes a new instance of the <see cref="SentryMiddleware"/> class.
    /// </summary>
    /// <param name="getHub">The sentry Hub accessor.</param>
    /// <param name="options">The options for this integration</param>
    /// <param name="hostingEnvironment">The hosting environment.</param>
    /// <param name="logger">Sentry logger.</param>
    /// <param name="eventExceptionProcessors">Custom Event Exception Processors</param>
    /// <param name="eventProcessors">Custom Event Processors</param>
    /// <param name="transactionProcessors">Custom Transaction Processors</param>
    /// <exception cref="ArgumentNullException">
    /// next
    /// or
    /// sentry
    /// </exception>
    public SentryMiddleware(
        Func<IHub> getHub,
        IOptions<SentryAspNetCoreOptions> options,
        IHostingEnvironment hostingEnvironment,
        ILogger<SentryMiddleware> logger,
        IEnumerable<ISentryEventExceptionProcessor> eventExceptionProcessors,
        IEnumerable<ISentryEventProcessor> eventProcessors,
        IEnumerable<ISentryTransactionProcessor> transactionProcessors)
    {
        _getHub = getHub ?? throw new ArgumentNullException(nameof(getHub));
        _options = options.Value;
        _hostingEnvironment = hostingEnvironment;
        _logger = logger;
        _eventExceptionProcessors = eventExceptionProcessors;
        _eventProcessors = eventProcessors;
        _transactionProcessors = transactionProcessors;

        if (_options.CaptureBlockingCalls)
        {
            _monitor = new BlockingMonitor(_getHub, _options);
            _detectBlockingSyncCtx = new DetectBlockingSynchronizationContext(_monitor);
            _listener = new TaskBlockingListener(_monitor);
        }
    }

    /// <summary>
    /// Handles the <see cref="HttpContext"/> while capturing any errors
    /// </summary>
    /// <param name="context">The context.</param>
    /// <param name="next">Delegate to next middleware.</param>
    public async Task InvokeAsync(HttpContext context, RequestDelegate next)
    {
        var hub = _getHub();
        if (!hub.IsEnabled)
        {
            await next(context).ConfigureAwait(false);
            return;
        }

        using (hub.PushAndLockScope())
        {
            if (_options.MaxRequestBodySize != RequestSize.None)
            {
                context.Request.EnableBuffering();
            }

            if (_options.FlushOnCompletedRequest)
            {
                // Serverless environments flush the queue at the end of each request
                context.Response.OnCompleted(() => hub.FlushAsync(_options.FlushTimeout));
            }

            var traceHeader = context.TryGetSentryTraceHeader(_options);
            var baggageHeader = context.TryGetBaggageHeader(_options);
            var transactionContext = hub.ContinueTrace(traceHeader, baggageHeader);

            // Adding the headers and the TransactionContext to the context to be picked up by the Sentry tracing middleware
            context.Items.Add(TraceHeaderItemKey, traceHeader);
            context.Items.Add(BaggageHeaderItemKey, baggageHeader);
            context.Items.Add(TransactionContextItemKey, transactionContext);

            hub.ConfigureScope(scope =>
            {
                // At the point lots of stuff from the request are not yet filled
                // Identity for example is added later on in the pipeline
                // Subscribing to the event so that HTTP data is only read in case an event is going to be
                // sent to Sentry. This avoid the cost on error-free requests.
                // In case of event, all data made available through the HTTP Context at the time of the
                // event creation will be sent to Sentry

                // Important: The scope that the event is attached to is not necessarily the same one that is active
                // when the event fires.  Use `activeScope`, not `scope` or `hub`.
                scope.OnEvaluating += (_, activeScope) =>
                {
                    SyncOptionsScope(activeScope);
                    PopulateScope(context, activeScope);
                };
            });

            // Pre-create the Sentry Event ID and save it on the scope it so it's available throughout the pipeline,
            // even if there's no event actually being sent to Sentry.  This allows for things like a custom exception
            // handler page to access the event ID, enabling user feedback, etc.
            var eventId = SentryId.Create();
            hub.ConfigureScope(scope => scope.LastEventId = eventId);

            try
            {
                var originalMethod = context.Request.Method;
<<<<<<< HEAD
                if (_options.CaptureBlockingCalls && _monitor is not null)
                {
                    var syncCtx = SynchronizationContext.Current;
                    SynchronizationContext.SetSynchronizationContext(syncCtx == null ? _detectBlockingSyncCtx : new DetectBlockingSynchronizationContext(_monitor, syncCtx));
                    try
                    {
                        // For detection to work we need ConfigureAwait=true
                        await next(context).ConfigureAwait(true);
                    }
                    finally
                    {
                        SynchronizationContext.SetSynchronizationContext(syncCtx);
                    }
                }
                else
                {
                    await next(context).ConfigureAwait(false);
                }
                if (_options.Instrumenter == Instrumenter.OpenTelemetry && Activity.Current is {} activity)
=======
                await next(context).ConfigureAwait(false);
                if (_options.Instrumenter == Instrumenter.OpenTelemetry && Activity.Current is { } activity)
>>>>>>> aaf69bb0
                {
                    // The middleware pipeline finishes up before the Otel Activity.OnEnd callback is invoked so we need
                    // so save a copy of the scope that can be restored by our SentrySpanProcessor
                    hub.ConfigureScope(scope => activity.SetFused(scope));
                }

                // When an exception was handled by other component (i.e: UseExceptionHandler feature).
                var exceptionFeature = context.Features.Get<IExceptionHandlerFeature?>();
                if (exceptionFeature?.Error != null)
                {
                    const string description =
                        "This exception was caught by an ASP.NET Core custom error handler. " +
                        "The web server likely returned a customized error page as a result of this exception.";

#if NET6_0_OR_GREATER
                    hub.ConfigureScope(scope =>
                    {
                        scope.ExceptionProcessors.Add(
                            new ExceptionHandlerFeatureProcessor(originalMethod, exceptionFeature)
                            );
                    });
#endif
                    CaptureException(exceptionFeature.Error, eventId, "IExceptionHandlerFeature", description);
                }

                if (_options.FlushBeforeRequestCompleted)
                {
                    await FlushBeforeCompleted().ConfigureAwait(false);
                }
            }
            catch (Exception e)
            {
                const string description =
                    "This exception was captured by the Sentry ASP.NET Core middleware, and then re-thrown." +
                    "The web server likely returned a 5xx error code as a result of this exception.";

                CaptureException(e, eventId, "SentryMiddleware.UnhandledException", description);

                if (_options.FlushBeforeRequestCompleted)
                {
                    await FlushBeforeCompleted().ConfigureAwait(false);
                }

                ExceptionDispatchInfo.Capture(e).Throw();
            }

            // Some environments disables the application after sending a request,
            // preventing OnCompleted flush from working.
            Task FlushBeforeCompleted() => hub.FlushAsync(_options.FlushTimeout);

            void CaptureException(Exception e, SentryId evtId, string mechanism, string description)
            {
                e.SetSentryMechanism(mechanism, description, handled: false);

                var evt = new SentryEvent(e, eventId: evtId);

                _logger.LogTrace("Sending event '{SentryEvent}' to Sentry.", evt);

                var id = hub.CaptureEvent(evt);

                _logger.LogInformation("Event '{id}' queued.", id);
            }
        }
    }

    private void SyncOptionsScope(Scope scope)
    {
        foreach (var callback in _options.ConfigureScopeCallbacks)
        {
            callback.Invoke(scope);
        }
    }

    internal void PopulateScope(HttpContext context, Scope scope)
    {
        scope.AddEventProcessors(_eventProcessors.Except(scope.GetAllEventProcessors()));
        scope.AddExceptionProcessors(_eventExceptionProcessors.Except(scope.GetAllExceptionProcessors()));
        scope.AddTransactionProcessors(_transactionProcessors.Except(scope.GetAllTransactionProcessors()));
        scope.Sdk.Name = Constants.SdkName;
        scope.Sdk.Version = NameAndVersion.Version;

        if (NameAndVersion.Version is { } version)
        {
            scope.Sdk.AddPackage(ProtocolPackageName, version);
        }

        if (_hostingEnvironment.WebRootPath is { } webRootPath)
        {
            scope.SetWebRoot(webRootPath);
        }

        scope.Populate(context, _options);

        if (_options.IncludeActivityData && Activity.Current is not null)
        {
            scope.Populate(Activity.Current);
        }
    }
}<|MERGE_RESOLUTION|>--- conflicted
+++ resolved
@@ -141,7 +141,6 @@
             try
             {
                 var originalMethod = context.Request.Method;
-<<<<<<< HEAD
                 if (_options.CaptureBlockingCalls && _monitor is not null)
                 {
                     var syncCtx = SynchronizationContext.Current;
@@ -160,11 +159,7 @@
                 {
                     await next(context).ConfigureAwait(false);
                 }
-                if (_options.Instrumenter == Instrumenter.OpenTelemetry && Activity.Current is {} activity)
-=======
-                await next(context).ConfigureAwait(false);
                 if (_options.Instrumenter == Instrumenter.OpenTelemetry && Activity.Current is { } activity)
->>>>>>> aaf69bb0
                 {
                     // The middleware pipeline finishes up before the Otel Activity.OnEnd callback is invoked so we need
                     // so save a copy of the scope that can be restored by our SentrySpanProcessor
