using System;
using System.Collections.Generic;
using ObjCRuntime;
using UIKit;

namespace Microsoft.Maui.DeviceTests
{
<<<<<<< HEAD
	public class ColorComparison : IEqualityComparer<UIColor>
	{
		private const double MinTolerance = 0.000001;

		public static bool ARGBEquivalent(UIColor? color1, UIColor? color2, double? tolerance = null)
		{
			if (tolerance is null)
				tolerance = MinTolerance;

			if (color1 == null && color2 == null)
				return true;
			if (color1 == null || color2 == null)
				return false;

			color1.GetRGBA(out nfloat red1, out nfloat green1, out nfloat blue1, out nfloat alpha1);
			color2.GetRGBA(out nfloat red2, out nfloat green2, out nfloat blue2, out nfloat alpha2);

			return Equal(red1, red2, tolerance.Value)
				&& Equal(green1, green2, tolerance.Value)
				&& Equal(blue1, blue2, tolerance.Value)
				&& Equal(alpha1, alpha2, tolerance.Value);
		}

		static bool Equal(nfloat v1, nfloat v2, double tolerance)
		{
			return Math.Abs(v1 - v2) <= tolerance;
		}

		public bool Equals(UIColor? x, UIColor? y) => ARGBEquivalent(x, y);

		public int GetHashCode(UIColor obj) => obj.GetHashCode();
	}
=======
    public const double Tolerance = 0.000001;

    public static bool ARGBEquivalent(UIColor? color1, UIColor? color2, double tolerance = Tolerance)
    {
        if (color1 == null && color2 == null)
            return true;
        if (color1 == null || color2 == null)
            return false;

        color1.GetRGBA(out nfloat red1, out nfloat green1, out nfloat blue1, out nfloat alpha1);
        color2.GetRGBA(out nfloat red2, out nfloat green2, out nfloat blue2, out nfloat alpha2);

        return Equal(red1, red2, tolerance)
               && Equal(green1, green2, tolerance)
               && Equal(blue1, blue2, tolerance)
               && Equal(alpha1, alpha2, tolerance);
    }

    private static bool Equal(nfloat v1, nfloat v2, double tolerance)
    {
        return Math.Abs(v1 - v2) <= tolerance;
    }

    public bool Equals(UIColor? x, UIColor? y) => ARGBEquivalent(x, y);

    public int GetHashCode(UIColor obj) => obj.GetHashCode();
>>>>>>> 5b11e899
}<|MERGE_RESOLUTION|>--- conflicted
+++ resolved
@@ -5,7 +5,6 @@
 
 namespace Microsoft.Maui.DeviceTests
 {
-<<<<<<< HEAD
 	public class ColorComparison : IEqualityComparer<UIColor>
 	{
 		private const double MinTolerance = 0.000001;
@@ -38,32 +37,4 @@
 
 		public int GetHashCode(UIColor obj) => obj.GetHashCode();
 	}
-=======
-    public const double Tolerance = 0.000001;
-
-    public static bool ARGBEquivalent(UIColor? color1, UIColor? color2, double tolerance = Tolerance)
-    {
-        if (color1 == null && color2 == null)
-            return true;
-        if (color1 == null || color2 == null)
-            return false;
-
-        color1.GetRGBA(out nfloat red1, out nfloat green1, out nfloat blue1, out nfloat alpha1);
-        color2.GetRGBA(out nfloat red2, out nfloat green2, out nfloat blue2, out nfloat alpha2);
-
-        return Equal(red1, red2, tolerance)
-               && Equal(green1, green2, tolerance)
-               && Equal(blue1, blue2, tolerance)
-               && Equal(alpha1, alpha2, tolerance);
-    }
-
-    private static bool Equal(nfloat v1, nfloat v2, double tolerance)
-    {
-        return Math.Abs(v1 - v2) <= tolerance;
-    }
-
-    public bool Equals(UIColor? x, UIColor? y) => ARGBEquivalent(x, y);
-
-    public int GetHashCode(UIColor obj) => obj.GetHashCode();
->>>>>>> 5b11e899
 }