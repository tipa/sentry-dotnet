#nullable enable
using System;
using System.Collections.Generic;
using System.Threading.Tasks;
using Foundation;
using Microsoft.DotNet.XHarness.iOS.Shared.Execution;
using Microsoft.DotNet.XHarness.TestRunners.Common;
using Microsoft.Extensions.DependencyInjection;
using Microsoft.Maui.Hosting;
using ObjCRuntime;
using UIKit;

namespace Microsoft.Maui.TestUtils.DeviceTests.Runners.HeadlessRunner
{
<<<<<<< HEAD
	public abstract class MauiTestApplicationDelegate : UIApplicationDelegate
	{
		// TODO: https://github.com/xamarin/xamarin-macios/issues/12555
		readonly static string[] EnvVarNames = {
			"NUNIT_AUTOSTART",
			"NUNIT_AUTOEXIT",
			"NUNIT_ENABLE_NETWORK",
			"DISABLE_SYSTEM_PERMISSION_TESTS",
			"NUNIT_HOSTNAME",
			"NUNIT_TRANSPORT",
			"NUNIT_LOG_FILE",
			"NUNIT_HOSTPORT",
			"USE_TCP_TUNNEL",
			"RUN_END_TAG",
			"NUNIT_ENABLE_XML_OUTPUT",
			"NUNIT_ENABLE_XML_MODE",
			"NUNIT_XML_VERSION",
			"NUNIT_SORTNAMES",
			"NUNIT_RUN_ALL",
			"NUNIT_SKIPPED_METHODS",
			"NUNIT_SKIPPED_CLASSES",
		};

		readonly static Dictionary<string, string?> EnvVars = new();

		static MauiTestApplicationDelegate()
		{
			// copy into dictionary for later
			foreach (var envvar in EnvVarNames)
			{
				EnvVars[envvar] = Environment.GetEnvironmentVariable(envvar);
			}

			// Add entry to indicate we're running headless
			EnvVars.Add("headlessrunner", "true");
		}

		static void SetEnvironmentVariables()
		{
			// read from dictionary
			foreach (var envvar in EnvVars)
			{
				Console.WriteLine($"  {envvar.Key} = '{envvar.Value}'");
				Environment.SetEnvironmentVariable(envvar.Key, envvar.Value);
			}
		}

		public static bool IsHeadlessRunner(string[] args)
		{
			// usually means this is from xharness
			return args?.Length > 0 || Environment.GetEnvironmentVariable("NUNIT_AUTOEXIT")?.Length > 0;
		}

		protected MauiTestApplicationDelegate()
		{
			Current = this;
		}

		public static MauiTestApplicationDelegate Current { get; private set; } = null!;

		public IServiceProvider Services { get; private set; } = null!;

		public TestOptions Options { get; private set; } = null!;

		public HeadlessRunnerOptions RunnerOptions { get; private set; } = null!;

		public override UIWindow? Window { get; set; }

		protected abstract MauiApp CreateMauiApp();

		public override bool WillFinishLaunching(UIApplication application, NSDictionary launchOptions)
		{
			Runtime.MarshalManagedException += (object sender, MarshalManagedExceptionEventArgs args) =>
			{
				Console.WriteLine("Marshaling managed exception");
				Console.WriteLine("    Exception: {0}", args.Exception);
				Console.WriteLine("    Mode: {0}", args.ExceptionMode);

			};

			Runtime.MarshalObjectiveCException += (object sender, MarshalObjectiveCExceptionEventArgs args) =>
			{
				Console.WriteLine("Marshaling Objective-C exception");
				Console.WriteLine("    Exception: {0}", args.Exception);
				Console.WriteLine("    Mode: {0}", args.ExceptionMode);
			};

			var mauiApp = CreateMauiApp();
			Services = mauiApp.Services;

			SetEnvironmentVariables();

			Options = Services.GetRequiredService<TestOptions>();
			RunnerOptions = Services.GetRequiredService<HeadlessRunnerOptions>();

			return true;
		}

		public override bool FinishedLaunching(UIApplication application, NSDictionary launchOptions)
		{
			var tcs = new TaskCompletionSource();

			Window = new UIWindow(UIScreen.MainScreen.Bounds)
			{
				RootViewController = new MauiTestViewController(tcs.Task)
			};

			Window.MakeKeyAndVisible();

			tcs.TrySetResult();

			return true;
		}
=======
    // TODO: https://github.com/xamarin/xamarin-macios/issues/12555
    private static readonly string[] EnvVarNames = {
        "NUNIT_AUTOSTART",
        "NUNIT_AUTOEXIT",
        "NUNIT_ENABLE_NETWORK",
        "DISABLE_SYSTEM_PERMISSION_TESTS",
        "NUNIT_HOSTNAME",
        "NUNIT_TRANSPORT",
        "NUNIT_LOG_FILE",
        "NUNIT_HOSTPORT",
        "USE_TCP_TUNNEL",
        "RUN_END_TAG",
        "NUNIT_ENABLE_XML_OUTPUT",
        "NUNIT_ENABLE_XML_MODE",
        "NUNIT_XML_VERSION",
        "NUNIT_SORTNAMES",
        "NUNIT_RUN_ALL",
        "NUNIT_SKIPPED_METHODS",
        "NUNIT_SKIPPED_CLASSES",
    };
    private static readonly Dictionary<string, string?> EnvVars = new();

    static MauiTestApplicationDelegate()
    {
        // copy into dictionary for later
        foreach (var envvar in EnvVarNames)
        {
            EnvVars[envvar] = Environment.GetEnvironmentVariable(envvar);
        }
    }

    private static void SetEnvironmentVariables()
    {
        // read from dictionary
        foreach (var envvar in EnvVars)
        {
            Console.WriteLine($"  {envvar.Key} = '{envvar.Value}'");
            Environment.SetEnvironmentVariable(envvar.Key, envvar.Value);
        }
    }

    public static bool IsHeadlessRunner(string[] args)
    {
        // usually means this is from xharness
        return args?.Length > 0 || Environment.GetEnvironmentVariable("NUNIT_AUTOEXIT")?.Length > 0;
    }

    protected MauiTestApplicationDelegate()
    {
        Current = this;
    }

    public static MauiTestApplicationDelegate Current { get; private set; } = null!;

    public IServiceProvider Services { get; private set; } = null!;

    public TestOptions Options { get; private set; } = null!;

    public HeadlessRunnerOptions RunnerOptions { get; private set; } = null!;

    public override UIWindow? Window { get; set; }

    protected abstract MauiApp CreateMauiApp();

    public override bool WillFinishLaunching(UIApplication application, NSDictionary launchOptions)
    {
        Runtime.MarshalManagedException += (object sender, MarshalManagedExceptionEventArgs args) =>
        {
            Console.WriteLine("Marshaling managed exception");
            Console.WriteLine("    Exception: {0}", args.Exception);
            Console.WriteLine("    Mode: {0}", args.ExceptionMode);

        };

        Runtime.MarshalObjectiveCException += (object sender, MarshalObjectiveCExceptionEventArgs args) =>
        {
            Console.WriteLine("Marshaling Objective-C exception");
            Console.WriteLine("    Exception: {0}", args.Exception);
            Console.WriteLine("    Mode: {0}", args.ExceptionMode);
        };

        var mauiApp = CreateMauiApp();
        Services = mauiApp.Services;

        SetEnvironmentVariables();

        Options = Services.GetRequiredService<TestOptions>();
        RunnerOptions = Services.GetRequiredService<HeadlessRunnerOptions>();

        return true;
    }

    public override bool FinishedLaunching(UIApplication application, NSDictionary launchOptions)
    {
        var tcs = new TaskCompletionSource();

        Window = new UIWindow(UIScreen.MainScreen.Bounds)
        {
            RootViewController = new MauiTestViewController(tcs.Task)
        };

        Window.MakeKeyAndVisible();

        tcs.TrySetResult();

        return true;
    }
>>>>>>> 5b11e899

	}
}<|MERGE_RESOLUTION|>--- conflicted
+++ resolved
@@ -12,7 +12,6 @@
 
 namespace Microsoft.Maui.TestUtils.DeviceTests.Runners.HeadlessRunner
 {
-<<<<<<< HEAD
 	public abstract class MauiTestApplicationDelegate : UIApplicationDelegate
 	{
 		// TODO: https://github.com/xamarin/xamarin-macios/issues/12555
@@ -50,15 +49,15 @@
 			EnvVars.Add("headlessrunner", "true");
 		}
 
-		static void SetEnvironmentVariables()
-		{
-			// read from dictionary
-			foreach (var envvar in EnvVars)
-			{
-				Console.WriteLine($"  {envvar.Key} = '{envvar.Value}'");
-				Environment.SetEnvironmentVariable(envvar.Key, envvar.Value);
-			}
-		}
+    static void SetEnvironmentVariables()
+    {
+        // read from dictionary
+        foreach (var envvar in EnvVars)
+        {
+            Console.WriteLine($"  {envvar.Key} = '{envvar.Value}'");
+            Environment.SetEnvironmentVariable(envvar.Key, envvar.Value);
+        }
+    }
 
 		public static bool IsHeadlessRunner(string[] args)
 		{
@@ -126,115 +125,6 @@
 
 			return true;
 		}
-=======
-    // TODO: https://github.com/xamarin/xamarin-macios/issues/12555
-    private static readonly string[] EnvVarNames = {
-        "NUNIT_AUTOSTART",
-        "NUNIT_AUTOEXIT",
-        "NUNIT_ENABLE_NETWORK",
-        "DISABLE_SYSTEM_PERMISSION_TESTS",
-        "NUNIT_HOSTNAME",
-        "NUNIT_TRANSPORT",
-        "NUNIT_LOG_FILE",
-        "NUNIT_HOSTPORT",
-        "USE_TCP_TUNNEL",
-        "RUN_END_TAG",
-        "NUNIT_ENABLE_XML_OUTPUT",
-        "NUNIT_ENABLE_XML_MODE",
-        "NUNIT_XML_VERSION",
-        "NUNIT_SORTNAMES",
-        "NUNIT_RUN_ALL",
-        "NUNIT_SKIPPED_METHODS",
-        "NUNIT_SKIPPED_CLASSES",
-    };
-    private static readonly Dictionary<string, string?> EnvVars = new();
-
-    static MauiTestApplicationDelegate()
-    {
-        // copy into dictionary for later
-        foreach (var envvar in EnvVarNames)
-        {
-            EnvVars[envvar] = Environment.GetEnvironmentVariable(envvar);
-        }
-    }
-
-    private static void SetEnvironmentVariables()
-    {
-        // read from dictionary
-        foreach (var envvar in EnvVars)
-        {
-            Console.WriteLine($"  {envvar.Key} = '{envvar.Value}'");
-            Environment.SetEnvironmentVariable(envvar.Key, envvar.Value);
-        }
-    }
-
-    public static bool IsHeadlessRunner(string[] args)
-    {
-        // usually means this is from xharness
-        return args?.Length > 0 || Environment.GetEnvironmentVariable("NUNIT_AUTOEXIT")?.Length > 0;
-    }
-
-    protected MauiTestApplicationDelegate()
-    {
-        Current = this;
-    }
-
-    public static MauiTestApplicationDelegate Current { get; private set; } = null!;
-
-    public IServiceProvider Services { get; private set; } = null!;
-
-    public TestOptions Options { get; private set; } = null!;
-
-    public HeadlessRunnerOptions RunnerOptions { get; private set; } = null!;
-
-    public override UIWindow? Window { get; set; }
-
-    protected abstract MauiApp CreateMauiApp();
-
-    public override bool WillFinishLaunching(UIApplication application, NSDictionary launchOptions)
-    {
-        Runtime.MarshalManagedException += (object sender, MarshalManagedExceptionEventArgs args) =>
-        {
-            Console.WriteLine("Marshaling managed exception");
-            Console.WriteLine("    Exception: {0}", args.Exception);
-            Console.WriteLine("    Mode: {0}", args.ExceptionMode);
-
-        };
-
-        Runtime.MarshalObjectiveCException += (object sender, MarshalObjectiveCExceptionEventArgs args) =>
-        {
-            Console.WriteLine("Marshaling Objective-C exception");
-            Console.WriteLine("    Exception: {0}", args.Exception);
-            Console.WriteLine("    Mode: {0}", args.ExceptionMode);
-        };
-
-        var mauiApp = CreateMauiApp();
-        Services = mauiApp.Services;
-
-        SetEnvironmentVariables();
-
-        Options = Services.GetRequiredService<TestOptions>();
-        RunnerOptions = Services.GetRequiredService<HeadlessRunnerOptions>();
-
-        return true;
-    }
-
-    public override bool FinishedLaunching(UIApplication application, NSDictionary launchOptions)
-    {
-        var tcs = new TaskCompletionSource();
-
-        Window = new UIWindow(UIScreen.MainScreen.Bounds)
-        {
-            RootViewController = new MauiTestViewController(tcs.Task)
-        };
-
-        Window.MakeKeyAndVisible();
-
-        tcs.TrySetResult();
-
-        return true;
-    }
->>>>>>> 5b11e899
 
 	}
 }