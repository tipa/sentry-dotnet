#nullable enable
using System;
using System.Collections.Generic;
using System.Linq;
using System.Threading;
using System.Threading.Tasks;
using Xunit;
using Xunit.Abstractions;

<<<<<<< HEAD
namespace Microsoft.Maui.TestUtils.DeviceTests.Runners.VisualRunner
{
	class DeviceExecutionSink : TestMessageSink
	{
		readonly SynchronizationContext _context;
		readonly ITestListener _listener;
		readonly Dictionary<ITestCase, TestCaseViewModel> _testCases;
=======
namespace Microsoft.Maui.TestUtils.DeviceTests.Runners.VisualRunner;

internal class DeviceExecutionSink : TestMessageSink
{
    private readonly SynchronizationContext _context;
    private readonly ITestListener _listener;
    private readonly Dictionary<ITestCase, TestCaseViewModel> _testCases;
>>>>>>> 5b11e899

		public DeviceExecutionSink(
			Dictionary<ITestCase, TestCaseViewModel> testCases,
			ITestListener listener,
			SynchronizationContext context)
		{
			_testCases = testCases ?? throw new ArgumentNullException(nameof(testCases));
			_listener = listener ?? throw new ArgumentNullException(nameof(listener));
			_context = context ?? throw new ArgumentNullException(nameof(context));

			Execution.TestFailedEvent += HandleTestFailed;
			Execution.TestPassedEvent += HandleTestPassed;
			Execution.TestSkippedEvent += HandleTestSkipped;
		}

<<<<<<< HEAD
		void HandleTestFailed(MessageHandlerArgs<ITestFailed> args)
		{
			MakeTestResultViewModel(args.Message, TestState.Failed);
		}

		void HandleTestPassed(MessageHandlerArgs<ITestPassed> args)
		{
			MakeTestResultViewModel(args.Message, TestState.Passed);
		}

		void HandleTestSkipped(MessageHandlerArgs<ITestSkipped> args)
		{
			MakeTestResultViewModel(args.Message, TestState.Skipped);
		}

		async void MakeTestResultViewModel(ITestResultMessage testResult, TestState outcome)
		{
			var tcs = new TaskCompletionSource<TestResultViewModel>(TaskCreationOptions.RunContinuationsAsynchronously);
=======
    private void HandleTestFailed(MessageHandlerArgs<ITestFailed> args)
    {
        MakeTestResultViewModel(args.Message, TestState.Failed);
    }

    private void HandleTestPassed(MessageHandlerArgs<ITestPassed> args)
    {
        MakeTestResultViewModel(args.Message, TestState.Passed);
    }

    private void HandleTestSkipped(MessageHandlerArgs<ITestSkipped> args)
    {
        MakeTestResultViewModel(args.Message, TestState.Skipped);
    }

    private async void MakeTestResultViewModel(ITestResultMessage testResult, TestState outcome)
    {
        var tcs = new TaskCompletionSource<TestResultViewModel>(TaskCreationOptions.RunContinuationsAsynchronously);
>>>>>>> 5b11e899

			if (!_testCases.TryGetValue(testResult.TestCase, out TestCaseViewModel? testCase))
			{
				// no matching reference, search by Unique ID as a fallback
				testCase = _testCases.FirstOrDefault(kvp => kvp.Key.UniqueID?.Equals(testResult.TestCase.UniqueID, StringComparison.Ordinal) ?? false).Value;

				if (testCase == null)
					return;
			}

			// Create the result VM on the UI thread as it updates properties
			_context.Post(_ =>
			{
				var result = new TestResultViewModel(testCase, testResult)
				{
					Duration = TimeSpan.FromSeconds((double)testResult.ExecutionTime)
				};

				if (outcome == TestState.Failed)
				{
					result.ErrorMessage = ExceptionUtility.CombineMessages((ITestFailed)testResult);
					result.ErrorStackTrace = ExceptionUtility.CombineStackTraces((ITestFailed)testResult);
				}

				tcs.TrySetResult(result);
			}, null);

			var r = await tcs.Task;

			_listener.RecordResult(r); // bring it back to the threadpool thread
		}
	}
}<|MERGE_RESOLUTION|>--- conflicted
+++ resolved
@@ -7,7 +7,6 @@
 using Xunit;
 using Xunit.Abstractions;
 
-<<<<<<< HEAD
 namespace Microsoft.Maui.TestUtils.DeviceTests.Runners.VisualRunner
 {
 	class DeviceExecutionSink : TestMessageSink
@@ -15,15 +14,6 @@
 		readonly SynchronizationContext _context;
 		readonly ITestListener _listener;
 		readonly Dictionary<ITestCase, TestCaseViewModel> _testCases;
-=======
-namespace Microsoft.Maui.TestUtils.DeviceTests.Runners.VisualRunner;
-
-internal class DeviceExecutionSink : TestMessageSink
-{
-    private readonly SynchronizationContext _context;
-    private readonly ITestListener _listener;
-    private readonly Dictionary<ITestCase, TestCaseViewModel> _testCases;
->>>>>>> 5b11e899
 
 		public DeviceExecutionSink(
 			Dictionary<ITestCase, TestCaseViewModel> testCases,
@@ -39,45 +29,24 @@
 			Execution.TestSkippedEvent += HandleTestSkipped;
 		}
 
-<<<<<<< HEAD
-		void HandleTestFailed(MessageHandlerArgs<ITestFailed> args)
-		{
-			MakeTestResultViewModel(args.Message, TestState.Failed);
-		}
-
-		void HandleTestPassed(MessageHandlerArgs<ITestPassed> args)
-		{
-			MakeTestResultViewModel(args.Message, TestState.Passed);
-		}
-
-		void HandleTestSkipped(MessageHandlerArgs<ITestSkipped> args)
-		{
-			MakeTestResultViewModel(args.Message, TestState.Skipped);
-		}
-
-		async void MakeTestResultViewModel(ITestResultMessage testResult, TestState outcome)
-		{
-			var tcs = new TaskCompletionSource<TestResultViewModel>(TaskCreationOptions.RunContinuationsAsynchronously);
-=======
-    private void HandleTestFailed(MessageHandlerArgs<ITestFailed> args)
+    void HandleTestFailed(MessageHandlerArgs<ITestFailed> args)
     {
         MakeTestResultViewModel(args.Message, TestState.Failed);
     }
 
-    private void HandleTestPassed(MessageHandlerArgs<ITestPassed> args)
+    void HandleTestPassed(MessageHandlerArgs<ITestPassed> args)
     {
         MakeTestResultViewModel(args.Message, TestState.Passed);
     }
 
-    private void HandleTestSkipped(MessageHandlerArgs<ITestSkipped> args)
+    void HandleTestSkipped(MessageHandlerArgs<ITestSkipped> args)
     {
         MakeTestResultViewModel(args.Message, TestState.Skipped);
     }
 
-    private async void MakeTestResultViewModel(ITestResultMessage testResult, TestState outcome)
+    async void MakeTestResultViewModel(ITestResultMessage testResult, TestState outcome)
     {
         var tcs = new TaskCompletionSource<TestResultViewModel>(TaskCreationOptions.RunContinuationsAsynchronously);
->>>>>>> 5b11e899
 
 			if (!_testCases.TryGetValue(testResult.TestCase, out TestCaseViewModel? testCase))
 			{
