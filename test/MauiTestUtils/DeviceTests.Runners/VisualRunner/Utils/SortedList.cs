#nullable enable
using System;
using System.Collections;
using System.Collections.Generic;

<<<<<<< HEAD
namespace Microsoft.Maui.TestUtils.DeviceTests.Runners.VisualRunner
{
	class SortedList<T> : IList<T>
	{
		readonly IComparer<T> _comparer;
		readonly List<T> _list;

		public SortedList(IComparer<T> comparer)
		{
			_comparer = comparer ?? throw new ArgumentNullException(nameof(comparer));
			_list = new List<T>();
		}

		public int IndexOf(T item)
		{
			if (Count == 0)
				return ~0;

			return _list.BinarySearch(item, _comparer);
		}

		public void Insert(int index, T item)
		{
			// We trust our caller to be passing in a sorted index.
			_list.Insert(index, item);
		}

		public void RemoveAt(int index)
		{
			_list.RemoveAt(index);
		}

		public T this[int index]
		{
			get => _list[index];
			set => throw new NotSupportedException();
		}

		public void Add(T item)
		{
			var index = IndexOf(item);
			if (index < 0)
			{
				index = ~index;
			}

			_list.Insert(index, item);
		}

		public void Clear()
		{
			_list.Clear();
		}

		public bool Contains(T item)
		{
			return IndexOf(item) >= 0;
		}

		public void CopyTo(T[] array, int arrayIndex)
		{
			_list.CopyTo(array, arrayIndex);
		}

		public int Count => _list.Count;

		public bool IsReadOnly => false;

		public bool Remove(T item)
		{
			var index = IndexOf(item);
			if (index < 0)
			{
				return false;
			}

			RemoveAt(index);

			return true;
		}

		public IEnumerator<T> GetEnumerator() => _list.GetEnumerator();

		IEnumerator IEnumerable.GetEnumerator() => GetEnumerator();
	}
=======
namespace Microsoft.Maui.TestUtils.DeviceTests.Runners.VisualRunner;

internal class SortedList<T> : IList<T>
{
    private readonly IComparer<T> _comparer;
    private readonly List<T> _list;

    public SortedList(IComparer<T> comparer)
    {
        _comparer = comparer ?? throw new ArgumentNullException(nameof(comparer));
        _list = new List<T>();
    }

    public int IndexOf(T item)
    {
        // PERF hint: this is a O(n) algorithm but could be rewritten as a O(log n) one.
        if (Count == 0)
            return ~0;

        for (var i = 0; i < Count; i++)
        {
            var existing = this[i];
            var compare = _comparer.Compare(item, existing);
            if (compare == 0)
                return i;
            if (compare < 0)
                return ~i;
        }

        return ~Count;
    }

    public void Insert(int index, T item)
    {
        // We trust our caller to be passing in a sorted index.
        _list.Insert(index, item);
    }

    public void RemoveAt(int index)
    {
        _list.RemoveAt(index);
    }

    public T this[int index]
    {
        get => _list[index];
        set => throw new NotSupportedException();
    }

    public void Add(T item)
    {
        var index = IndexOf(item);
        if (index < 0)
        {
            index = ~index;
        }

        _list.Insert(index, item);
    }

    public void Clear()
    {
        _list.Clear();
    }

    public bool Contains(T item)
    {
        return IndexOf(item) >= 0;
    }

    public void CopyTo(T[] array, int arrayIndex)
    {
        _list.CopyTo(array, arrayIndex);
    }

    public int Count => _list.Count;

    public bool IsReadOnly => false;

    public bool Remove(T item)
    {
        var index = IndexOf(item);
        if (index < 0)
        {
            return false;
        }

        RemoveAt(index);

        return true;
    }

    public IEnumerator<T> GetEnumerator() => _list.GetEnumerator();

    IEnumerator IEnumerable.GetEnumerator() => GetEnumerator();
>>>>>>> 5b11e899
}<|MERGE_RESOLUTION|>--- conflicted
+++ resolved
@@ -3,7 +3,6 @@
 using System.Collections;
 using System.Collections.Generic;
 
-<<<<<<< HEAD
 namespace Microsoft.Maui.TestUtils.DeviceTests.Runners.VisualRunner
 {
 	class SortedList<T> : IList<T>
@@ -89,101 +88,4 @@
 
 		IEnumerator IEnumerable.GetEnumerator() => GetEnumerator();
 	}
-=======
-namespace Microsoft.Maui.TestUtils.DeviceTests.Runners.VisualRunner;
-
-internal class SortedList<T> : IList<T>
-{
-    private readonly IComparer<T> _comparer;
-    private readonly List<T> _list;
-
-    public SortedList(IComparer<T> comparer)
-    {
-        _comparer = comparer ?? throw new ArgumentNullException(nameof(comparer));
-        _list = new List<T>();
-    }
-
-    public int IndexOf(T item)
-    {
-        // PERF hint: this is a O(n) algorithm but could be rewritten as a O(log n) one.
-        if (Count == 0)
-            return ~0;
-
-        for (var i = 0; i < Count; i++)
-        {
-            var existing = this[i];
-            var compare = _comparer.Compare(item, existing);
-            if (compare == 0)
-                return i;
-            if (compare < 0)
-                return ~i;
-        }
-
-        return ~Count;
-    }
-
-    public void Insert(int index, T item)
-    {
-        // We trust our caller to be passing in a sorted index.
-        _list.Insert(index, item);
-    }
-
-    public void RemoveAt(int index)
-    {
-        _list.RemoveAt(index);
-    }
-
-    public T this[int index]
-    {
-        get => _list[index];
-        set => throw new NotSupportedException();
-    }
-
-    public void Add(T item)
-    {
-        var index = IndexOf(item);
-        if (index < 0)
-        {
-            index = ~index;
-        }
-
-        _list.Insert(index, item);
-    }
-
-    public void Clear()
-    {
-        _list.Clear();
-    }
-
-    public bool Contains(T item)
-    {
-        return IndexOf(item) >= 0;
-    }
-
-    public void CopyTo(T[] array, int arrayIndex)
-    {
-        _list.CopyTo(array, arrayIndex);
-    }
-
-    public int Count => _list.Count;
-
-    public bool IsReadOnly => false;
-
-    public bool Remove(T item)
-    {
-        var index = IndexOf(item);
-        if (index < 0)
-        {
-            return false;
-        }
-
-        RemoveAt(index);
-
-        return true;
-    }
-
-    public IEnumerator<T> GetEnumerator() => _list.GetEnumerator();
-
-    IEnumerator IEnumerable.GetEnumerator() => GetEnumerator();
->>>>>>> 5b11e899
 }