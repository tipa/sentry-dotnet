param(
    [string]$ConfigFile = "generate-solution-filters-config.yaml"
)

Set-StrictMode -Version Latest
$ErrorActionPreference = "Stop"

$yamlModule = "powershell-yaml"
$retries = 5
while (-not (Get-Module -ListAvailable -Name $yamlModule) -and $retries -gt 0)
{
    if ($retries -lt 5)
    {
        Start-Sleep -Seconds 10
    }
    Write-Debug "The module '$yamlModule' is not installed. Installing..."
    Install-Module -Name $yamlModule -Scope CurrentUser -Force
    $retries--
}

Import-Module $yamlModule

$separator = [IO.Path]::DirectorySeparatorChar.ToString()
$lf = if ([Environment]::OSVersion.Platform -eq [PlatformID]::Win32NT) { "`r`n" } else { "`n" }

$scriptDir = $PSScriptRoot
$repoRoot = Join-Path $scriptDir ('..' + $separator) -Resolve

# Load configuration
$configPath = Join-Path $scriptDir $ConfigFile
Write-Debug "Loading configuration file $configPath"
if (-not (Test-Path $configPath))
{
    Write-Error "Config file '$configPath' does not exist."
    exit 1
}

try
{
    $config = Get-Content $configPath | ConvertFrom-Yaml
}
catch
{
    Write-Error "Error parsing config file '$configPath': $_"
    exit 1
}

# Get list of all projects in solution
Write-Debug "Searching the repository for projects..."
$projectPaths = Get-ChildItem -Path $repoRoot -Recurse -Filter *.csproj | `
    Select-Object -ExpandProperty FullName | `
    ForEach-Object { $_.Replace($repoRoot, '').Replace('\', '/') } # Force linux style separators for glob matching
Write-Debug "Found $($projectPaths.Count) projects"

# Generate a solution filter for each filter config
foreach ($filter in $config.filterConfigs)
{
    Write-Debug "Processing filter $($filter.outputPath)"

    $includedProjects = @()

    # Process includes, if present
    if ($filter.ContainsKey("include"))
    {
        # Add include groups
        if ($filter.include.ContainsKey("groups"))
        {
            foreach ($group in $filter.include.groups)
            {
                Write-Debug "Include $group"
                foreach ($include in $config.groupConfigs.$group)
                {
                    $includedProjects += ($projectPaths | Where-Object { $_ -like $include })
                }
            }
        }

        # Add ad-hoc includes
        if ($filter.include.ContainsKey("patterns"))
        {
            foreach ($include in $filter.include.patterns)
            {
                Write-Debug "Include $include"
                $includedProjects += ($projectPaths | Where-Object { $_ -like $include })
            }
        }
    }

    # Process excludes, if present
    if ($filter.ContainsKey("exclude"))
    {
        # Remove exclude groups
        if ($filter.exclude.ContainsKey("groups"))
        {
            foreach ($group in $filter.exclude.groups)
            {
                Write-Debug "Exclude $group"
                foreach ($exclude in $config.groupConfigs.$group)
                {
                    $includedProjects = ($includedProjects | Where-Object { $_ -notlike $exclude })
                }
            }
        }

        # Remove ad-hoc excludes
        if ($filter.exclude.ContainsKey("patterns"))
        {
            foreach ($exclude in $filter.exclude.patterns)
            {
                Write-Debug "Exclude $exclude"
                $includedProjects = ($includedProjects | Where-Object { $_ -notlike $exclude })
            }
        }
    }

    # Remove duplicates and sort
    $includedProjects = $includedProjects | Select-Object -Unique | Sort-Object
    Write-Debug "Writing filter matching $($includedProjects.Count) projects"

    # Start filter file
<<<<<<< HEAD
    $solution = if ($filter.ContainsKey('solution')) {
      $filter.solution
    } else {
      $config.coreSolution
=======
    $solution = if ($filter.ContainsKey('solution'))
    {
        $filter.solution
    }
    else
    {
        $config.defaultSolution
>>>>>>> 97fede8e
    }
    $content = "{
  `"solution`": {
    `"path`": `"$($solution)`",
    `"projects`": ["

    # Add all the projects we want to include
    $firstProject = $true;
    foreach ($project in $includedProjects)
    {
        # Solution Filter files use escaped Windows style path separators
        $escapedProject = $project.Replace('/', '\\')
        $line = "$lf      ""$escapedProject"""
        if (!$firstProject)
        {
            $line = "," + $line
        }
        $firstProject = $false;
        $content += $line
    }

    # Finalize filter file
    $content += "$lf"
    $content += @'
    ]
  }
}
'@

    # Output filter file
    $outputPath = Join-Path $repoRoot $filter.outputPath
    $content | Set-Content $outputPath
    Write-Debug "Created $outputPath"
}

# Copy the Core solution to each of the required build solutions
$source = Join-Path $repoRoot $config.coreSolution
foreach ($buildSolution in $config.buildSolutions) {
  $destination = Join-Path $repoRoot $buildSolution
  Copy-Item -Path $source -Destination $destination -Force
}<|MERGE_RESOLUTION|>--- conflicted
+++ resolved
@@ -118,20 +118,13 @@
     Write-Debug "Writing filter matching $($includedProjects.Count) projects"
 
     # Start filter file
-<<<<<<< HEAD
-    $solution = if ($filter.ContainsKey('solution')) {
-      $filter.solution
-    } else {
-      $config.coreSolution
-=======
     $solution = if ($filter.ContainsKey('solution'))
     {
         $filter.solution
     }
     else
     {
-        $config.defaultSolution
->>>>>>> 97fede8e
+        $config.coreSolution
     }
     $content = "{
   `"solution`": {
