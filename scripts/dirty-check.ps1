--- conflicted
+++ resolved
@@ -8,17 +8,10 @@
 
 # Any value will be truthy in PS so if our check returns something, we've got tracked changes
 $changes = git diff --name-only $PathToCheck
-<<<<<<< HEAD
-if($changes){
-    git diff $PathToCheck
-    Write-Error "$GuidanceOnFailure" `
-        -CategoryActivity Error -ErrorAction Stop
-=======
 if ($changes)
 {
     git diff $PathToCheck
     Write-Error "$GuidanceOnFailure"
->>>>>>> c173f1cc
 }
 else
 {
